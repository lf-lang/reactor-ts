--- conflicted
+++ resolved
@@ -10,13 +10,8 @@
         "@types/command-line-usage": "^5.0.2",
         "@types/microtime": "^2.1.0",
         "@types/nanotimer": "^0.3.0",
-<<<<<<< HEAD
         "@types/node": "^20.3.3",
-        "@types/uuid": "^8.3.4",
-=======
-        "@types/node": "^16.3.3",
         "@types/uuid": "^9.0.2",
->>>>>>> 5e971b6a
         "command-line-args": "^5.1.1",
         "command-line-usage": "^7.0.1",
         "microtime": "^3.0.0",
