--- conflicted
+++ resolved
@@ -16,11 +16,8 @@
         "@babel/preset-typescript": "^7.7.7",
         "@definitelytyped/header-parser": "0.0.29",
         "@definitelytyped/typescript-versions": "0.0.29",
-<<<<<<< HEAD
         "@types/command-line-args": "^5.2.0",
         "@types/command-line-usage": "^5.0.2",
-=======
->>>>>>> 6cb692b7
         "@types/jest": "^27.0.0",
         "@types/microtime": "^2.1.0",
         "@types/node": "^16.3.3",
