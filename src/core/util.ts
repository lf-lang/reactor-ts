import ULog from 'ulog';

/**
 * Utilities for the reactor runtime.
 * 
 * @author Marten Lohstroh (marten@berkeley.edu)
 */

<<<<<<< HEAD
export interface PrioritySetElement<P> {

    /**
     * Pointer to the next node in the priority set.
     */
    next: PrioritySetElement<P> | undefined;

    /**
     * Return the priority of this node.
     */
    getPriority(): P;

    /**
     * Determine whether this node has priority over the given node or not.
     * @param node A node to compare the priority of this node to.
     */
    hasPriorityOver: (node: PrioritySetElement<P> | undefined) => boolean;

    /**
     * If the given node is considered a duplicate of this node, then
     * update this node if needed, and return true. Return false otherwise.
     * @param node A node that may or may not be a duplicate of this node.
     */
    updateIfDuplicateOf: (node: PrioritySetElement<P> | undefined) => boolean;
}

export interface Sortable<P> {
    setPriority(priority: P): void;

    // getSTPUntil(): TimeInstant
    // setSTPUntil(): TimeInstant
}

/**
 * A priority queue that overwrites duplicate entries.
 */
export class PrioritySet<P> {

    private head: PrioritySetElement<P> | undefined;
    private count: number = 0;

    push(element: PrioritySetElement<P>) {
        // update linked list
        if (this.head == undefined) {
            // create head
            element.next = undefined;
            this.head = element;
            this.count++;
            return;
        } else if (element.updateIfDuplicateOf(this.head)) {
            // updateIfDuplicateOf returned true, i.e., 
            // it has updated the value of this.head to
            // equal that of element.
            return;
        } else {
            // prepend
            if (element.hasPriorityOver(this.head)) {
                element.next = this.head;
                this.head = element;
                this.count++;
                return;
            }
            // seek
            var curr: PrioritySetElement<P> | undefined = this.head;
            while (curr) {
                let next: PrioritySetElement<P> | undefined = curr.next;
                if (next) {
                    if (element.updateIfDuplicateOf(next)) {
                        // updateIfDuplicateOf returned true, i.e., 
                        // it has updated the value of this.head to
                        // equal that of element.
                        return;
                    } else if (element.hasPriorityOver(next)) {
                        break;
                    } else {
                        curr = next;
                    }
                } else {
                    break;
                }
            }
            if (curr) {
                // insert
                element.next = curr.next; // undefined if last
                curr.next = element;
                this.count++;
                return;
            }
        }
    }

    pop(): PrioritySetElement<P> | undefined {
        if (this.head) {
            let node = this.head;
            this.head = this.head.next;
            node.next = undefined; // unhook from linked list
            this.count--;
            return node;
        }
    }

    peek(): PrioritySetElement<P> | undefined {
        if (this.head) {
            return this.head;
        }
    }

    size(): number {
        return this.count;
    }

    empty(): void {
        this.head = undefined;
        this.count = 0;
    }
}

export class DependencyGraph<T> {
    /**
     * Map nodes to the set of nodes that they depend on.
     **/
    protected adjacencyMap: Map<T, Set<T>> = new Map();

    protected numberOfEdges = 0;

    merge(apg: this) {
        for (const [k, v] of apg.adjacencyMap) {
            let nodes = this.adjacencyMap.get(k);
            if (nodes) {
                for (let n of v) {
                    if (!nodes.has(n)) {
                        nodes.add(n);
                        this.numberOfEdges++;
                    }
                }
            } else {
                this.adjacencyMap.set(k, v);
                this.numberOfEdges += v.size;
            }
        }
    }

    addNode(node: T) {
        if (!this.adjacencyMap.has(node)) {
            this.adjacencyMap.set(node, new Set());
        }
    }

    getEdges(node: T): Set<T> { // FIXME: use different terminology: origins/effects
        let nodes = this.adjacencyMap.get(node)
        if (nodes !== undefined) {
            return nodes
        } else {
            return new Set<T>()
        }
    }

    getBackEdges(node: T): Set<T> {
        let backEdges = new Set<T>()
        this.adjacencyMap.forEach((edges, dep) => edges.forEach((edge) => {if (edge === node) { backEdges.add(dep)}}))
        return backEdges
    }

    /**
     * Return the subset of origins that are reachable from the given effect.
     * @param effect A node in the graph that to search upstream of.
     * @param origins A set of nodes to be found anywhere upstream of effect.
     */
    reachableOrigins(effect: T, origins : Set<T>): Set<T> {
        let visited = new Set<T>()
        let reachable = new Set<T>()
        let self = this
        
        /**
         * Recursively traverse the graph to collect reachable origins.
         * @param current The current node being visited.
         */
        function search(current: T) {
            for (let next of self.getEdges(current)) {
                if (!visited.has(current)) {
                    // Do not visit a node twice.
                    if (origins.has(current)) {
                        // If the current node is among the origins searched
                        // for, add it to the reachable set.
                        reachable.add(current)
                    }
                    // Continue search, depth first.
                    if (reachable.size == origins.size) {
                        search(next)
                    } else {
                        // Preempt search of all origins are reachable.
                        return
                    }
                }
            }
        }
        
        search(effect)

        return reachable
    } 


    hasCycle(): boolean {
        let visited = new Set<T>()
        let inPath = new Set<T>()
        let self = this

        function cycleFound(current: T): boolean {
            if (!visited.has(current)) {
                for (let node of self.getEdges(current)) {
                    if (!visited.has(node) && cycleFound(node)) {
                        return true
                    } else if (inPath.has(node)) {
                        return true
                    }
                }
            }
            inPath.delete(current)
            return false
        }
        
        for (let node of this.leafNodes()) {
            if (cycleFound(node)) {
                return true
            }
        }
        return false
    }

    removeNode(node: T) {
        let deps: Set<T> | undefined;
        if (deps = this.adjacencyMap.get(node)) {
            this.numberOfEdges -= deps.size;
            this.adjacencyMap.delete(node);
            for (const [v, e] of this.adjacencyMap) {
                if (e.has(node)) {
                    e.delete(node);
                    this.numberOfEdges--;
                }
            }
        }
    }

    // node -> deps
    addEdge(node: T, dependsOn: T) {
        let deps = this.adjacencyMap.get(node);
        if (!deps) {
            this.adjacencyMap.set(node, new Set([dependsOn]));
            this.numberOfEdges++;
        } else {
            if (!deps.has(dependsOn)) {
                deps.add(dependsOn);
                this.numberOfEdges++;
            }
        }
        // Create an entry for `dependsOn` if it doesn't exist.
        // This is so that the keys of the map contain all the
        // nodes in the graph.
        if (!this.adjacencyMap.has(dependsOn)) {
            this.adjacencyMap.set(dependsOn, new Set());
        }
    }

    addBackEdges(node: T, dependentNodes: Set<T>) {
        for (let a of dependentNodes) {
            this.addEdge(a, node);
        }
    }

    addEdges(node: T, dependsOn: Set<T>) {
        let deps = this.adjacencyMap.get(node);
        if (!deps) {
            this.adjacencyMap.set(node, new Set(dependsOn));
            this.numberOfEdges += dependsOn.size;
        } else {
            for (let dependency of dependsOn) {
                if (!deps.has(dependency)) {
                    deps.add(dependency);
                    this.numberOfEdges++;
                }
                if (!this.adjacencyMap.has(dependency)) {
                    this.adjacencyMap.set(dependency, new Set());
                }
            }
        }
    }

    removeEdge(node: T, dependsOn: T) {
        let deps = this.adjacencyMap.get(node);
        if (deps && deps.has(dependsOn)) {
            deps.delete(dependsOn);
            this.numberOfEdges--;
        }
    }
    
    removeEdges(dependsOn: T) {
        this.adjacencyMap.get(dependsOn)?.clear();
    }

    size() {
        return [this.adjacencyMap.size, this.numberOfEdges];
    }

    nodes() {
        return this.adjacencyMap.keys();
    }

    /**
     * Return a DOT representation of the graph.
     */
    toString() {
        var dot = "";
        var graph = this.adjacencyMap;
        var visited: Set<T> = new Set();

        /**
         * Store the DOT representation of the given chain, which is really
         * just a stack of nodes. The top node of the stack (i.e., the first)
         * element in the chain is given separately.
         * @param node The node that is currently being visited.
         * @param chain The current chain that is being built.
         */
        function printChain(node: T, chain: Array<T>) {
            dot += "\n";
            dot += '"' + node + '"'
            if ((node as Object).toString() == "[object Object]") {
                console.error("Encountered node with no toString() implementation: " + (node as Object).constructor)
            }
            while (chain.length > 0) {
                dot += "->" + '"' + chain.pop() + '"';
            }
            dot += ";";
        }

        /**
         * Recursively build the chains that emanate from the given node.
         * @param node The node that is currently being visited.
         * @param chain The current chain that is being built.
         */
        function buildChain(node: T, chain: Array<T>) {
            let match = false;
            for (let [v, e] of graph) {
                if (e.has(node)) {
                    // Found next link in the chain.
                    let deps = graph.get(node);
                    if (match || !deps || deps.size == 0) {
                        // Start a new line when this is not the first match,
                        // or when the current node is a start node.
                        chain = new Array();
                        Log.global.debug("Starting new chain.")
                    }

                    // Mark current node as visited.
                    visited.add(node);
                    // Add this node to the chain.
                    chain.push(node);

                    if (chain.includes(v)) {
                        Log.global.debug("Cycle detected.");
                        printChain(v, chain);
                    } else if (visited.has(v)) {
                        Log.global.debug("Overlapping chain detected.");
                        printChain(v, chain);
                    } else {
                        Log.global.debug("Adding link to the chain.");        
                        buildChain(v, chain);
                    }
                    // Indicate that a match has been found.
                    match = true;
                }
            }
            if (!match) {
                Log.global.debug("End of chain.");
                printChain(node, chain);
            }
        }
        
        let start: Array<T> = new Array();
        // Build a start set of node without dependencies.
        for (const [v, e] of this.adjacencyMap) {
            if (!e || e.size == 0) {
                start.push(v);
            }
        }

        // Build the chains.
        for (let s of start) {
            buildChain(s, new Array());
        }

        return "digraph G {" + dot + "\n}";
    }

    public rootNodes(): Set<T> {
        var roots: Set<T> = new Set();
        /* Populate start set */
        for (const [v, e] of this.adjacencyMap) {
            if (!e || e.size == 0) {
                roots.add(v); // leaf nodes have no dependencies
                //clone.delete(v); // FIXME add a removeNodes function to factor out the duplicate code below
            }
        }
        return roots
    }

    public leafNodes(): Set<T> {
        var leafs: Set<T> = new Set(this.nodes());
        for (let node of this.nodes()) {
            for (let dep of this.getEdges(node)) {
                leafs.delete(dep)
            }
        }
        return leafs
    }
}

export class SortableDependencyGraph<T extends Sortable<number>> extends DependencyGraph<T> {
    updatePriorities(destructive: boolean, spacing: number = 100) {
        var start: Array<T> = new Array();
        var graph: Map<T, Set<T>>
        var count = 0; 
        if (!destructive) { 
            graph = new Map() 
            /* duplicate the map */ 
            for (const [v, e] of this.adjacencyMap) { 
                graph.set(v, new Set(e)); 
            } 
        } else {
            graph = this.adjacencyMap
        }
        
        /* Populate start set */
        for (const [v, e] of this.adjacencyMap) {
            if (!e || e.size == 0) {
                start.push(v); // start nodes have no dependencies
                graph.delete(v); 
            } 
        }
        /* Sort reactions */
        for (var n: T | undefined; (n = start.shift()); count += spacing) {
            n.setPriority(count);
            // for each node v with an edge e from n to v do 
            for (const [v, e] of graph) { 
                if (e.has(n)) {
                    // v depends on n 
                    e.delete(n);
                } if (e.size == 0) {
                    start.push(v);
                    graph.delete(v);
                }
            }
        } if (graph.size != 0) {
            return false; // ERROR: cycle detected
        } else {
            return true;
        }
    }
}
=======
>>>>>>> 863bc66e
/**
 * Log levels for `Log`.
 * @see Log
 */
export enum LogLevel {
    ERROR = 1,
    WARN = 2,
    INFO = 3,
    LOG = 4,
    DEBUG = 5
}

/**
 * Global logging facility that has multiple levels of severity.
 */
export class Log {

    /**
     * Available log levels.
     */
    public static levels = LogLevel;

    /**
     * Global instance of ulog that performs the logging.
     */
    public static global = ULog("reactor-ts");

    /**
     * Horizontal rule.
     */
    public static hr = "==============================================================================";

    /**
     * Map that keeps track of active loggers.
     */
    private static loggers: Map<string, ULog> = new Map();

    /**
     * Get the logger instance associated with the given module.
     * If it does not exist, it is created.
     * @param module The name associated with the logger
     */
    public static getInstance(module: string): ULog {
        var logger = Log.loggers.get(module);
        if (!logger) {
            logger = ULog(module);
            Log.loggers.set(module, logger);
        } 
        return logger;
    }

    /**
     * Log a message with severity `LogLevel.DEBUG`. The `message` callback
     * is only invoked if the ulog instance has a log level higher than
     * `LogLevel.DEBUG`.
     * @param obj The object to call the message callback on.
     * @param message Callback that returns a message string.
     * @param module The name associated with the logger.
     * @see LogLevel
     */    
    public static debug(obj:unknown, message: () => string, module?: string) {
        if (module) {
            if (Log.global.level >= LogLevel.DEBUG) {
                Log.getInstance(module).debug(message.call(obj));
            }
        } else {
            if (Log.global.level >= LogLevel.DEBUG) {
                Log.global.debug(message.call(obj));
            } 
        }
    }

    /**
     * Log a message with severity `LogLevel.ERROR`. The `message` callback
     * is only invoked if the ulog instance has a log level higher than
     * `LogLevel.ERROR`.
     * @param obj The object to call the message callback on.
     * @param message Callback that returns a message string.
     * @param module The name associated with the logger.
     * @see LogLevel
     */    
    public static error(obj:unknown, message: () => string, module?: string) {
        if (module) {
            if (Log.global.level >= LogLevel.ERROR) {
                Log.getInstance(module).error(message.call(obj));
            }
        } else {
            if (Log.global.level >= LogLevel.ERROR) {
                //Log.global.error(message.call(obj));
                console.error(message.call(obj))
            } 
        }
    }

    /**
     * Log a message with severity `LogLevel.INFO`. The `message` callback
     * is only invoked if the ulog instance has a log level higher than
     * `LogLevel.INFO`.
     * @param obj The object to call the message callback on.
     * @param message Callback that returns a message string.
     * @param module The name associated with the logger.
     * @see LogLevel
     */      
    public static info(obj:unknown, message: () => string, module?: string) {
        if (module) {
            if (Log.global.level >= LogLevel.INFO) {
                Log.getInstance(module).info(message.call(obj));
            }
        } else {
            if (Log.global.level >= LogLevel.INFO) {
                Log.global.info(message.call(obj));
            } 
        }
    }

    /**
     * Log a message with severity `LogLevel.LOG`. The `message` callback
     * is only invoked if the ulog instance has a log level higher than
     * `LogLevel.LOG`.
     * @param obj The object to call the message callback on.
     * @param message Callback that returns a message string.
     * @param module The name associated with the logger.
     * @see LogLevel
     */      
    public static log(obj:unknown, message: () => string, module?: string) {
        if (module) {
            if (Log.global.level >= LogLevel.LOG) {
                Log.getInstance(module).log(message.call(obj));
            }
        } else {
            if (Log.global.level >= LogLevel.LOG) {
                Log.global.log(message.call(obj));
            } 
        }
    }

    /**
     * Log a message with severity `LogLevel.WARN`. The `message` callback
     * is only invoked if the ulog instance has a log level higher than
     * `LogLevel.WARN`.
     * @param obj The object to call the message callback on.
     * @param message Callback that returns a message string.
     * @param module The name associated with the logger.
     * @see LogLevel
     */     
    public static warn(obj:unknown, message: () => string, module?: string) {
        if (module) {
            if (Log.global.level >= LogLevel.WARN) {
                Log.getInstance(module).warn(message.call(obj));
            }
        } else {
            if (Log.global.level >= LogLevel.WARN) {
                Log.global.warn(message.call(obj));
            } 
        }
    }    
}<|MERGE_RESOLUTION|>--- conflicted
+++ resolved
@@ -6,468 +6,6 @@
  * @author Marten Lohstroh (marten@berkeley.edu)
  */
 
-<<<<<<< HEAD
-export interface PrioritySetElement<P> {
-
-    /**
-     * Pointer to the next node in the priority set.
-     */
-    next: PrioritySetElement<P> | undefined;
-
-    /**
-     * Return the priority of this node.
-     */
-    getPriority(): P;
-
-    /**
-     * Determine whether this node has priority over the given node or not.
-     * @param node A node to compare the priority of this node to.
-     */
-    hasPriorityOver: (node: PrioritySetElement<P> | undefined) => boolean;
-
-    /**
-     * If the given node is considered a duplicate of this node, then
-     * update this node if needed, and return true. Return false otherwise.
-     * @param node A node that may or may not be a duplicate of this node.
-     */
-    updateIfDuplicateOf: (node: PrioritySetElement<P> | undefined) => boolean;
-}
-
-export interface Sortable<P> {
-    setPriority(priority: P): void;
-
-    // getSTPUntil(): TimeInstant
-    // setSTPUntil(): TimeInstant
-}
-
-/**
- * A priority queue that overwrites duplicate entries.
- */
-export class PrioritySet<P> {
-
-    private head: PrioritySetElement<P> | undefined;
-    private count: number = 0;
-
-    push(element: PrioritySetElement<P>) {
-        // update linked list
-        if (this.head == undefined) {
-            // create head
-            element.next = undefined;
-            this.head = element;
-            this.count++;
-            return;
-        } else if (element.updateIfDuplicateOf(this.head)) {
-            // updateIfDuplicateOf returned true, i.e., 
-            // it has updated the value of this.head to
-            // equal that of element.
-            return;
-        } else {
-            // prepend
-            if (element.hasPriorityOver(this.head)) {
-                element.next = this.head;
-                this.head = element;
-                this.count++;
-                return;
-            }
-            // seek
-            var curr: PrioritySetElement<P> | undefined = this.head;
-            while (curr) {
-                let next: PrioritySetElement<P> | undefined = curr.next;
-                if (next) {
-                    if (element.updateIfDuplicateOf(next)) {
-                        // updateIfDuplicateOf returned true, i.e., 
-                        // it has updated the value of this.head to
-                        // equal that of element.
-                        return;
-                    } else if (element.hasPriorityOver(next)) {
-                        break;
-                    } else {
-                        curr = next;
-                    }
-                } else {
-                    break;
-                }
-            }
-            if (curr) {
-                // insert
-                element.next = curr.next; // undefined if last
-                curr.next = element;
-                this.count++;
-                return;
-            }
-        }
-    }
-
-    pop(): PrioritySetElement<P> | undefined {
-        if (this.head) {
-            let node = this.head;
-            this.head = this.head.next;
-            node.next = undefined; // unhook from linked list
-            this.count--;
-            return node;
-        }
-    }
-
-    peek(): PrioritySetElement<P> | undefined {
-        if (this.head) {
-            return this.head;
-        }
-    }
-
-    size(): number {
-        return this.count;
-    }
-
-    empty(): void {
-        this.head = undefined;
-        this.count = 0;
-    }
-}
-
-export class DependencyGraph<T> {
-    /**
-     * Map nodes to the set of nodes that they depend on.
-     **/
-    protected adjacencyMap: Map<T, Set<T>> = new Map();
-
-    protected numberOfEdges = 0;
-
-    merge(apg: this) {
-        for (const [k, v] of apg.adjacencyMap) {
-            let nodes = this.adjacencyMap.get(k);
-            if (nodes) {
-                for (let n of v) {
-                    if (!nodes.has(n)) {
-                        nodes.add(n);
-                        this.numberOfEdges++;
-                    }
-                }
-            } else {
-                this.adjacencyMap.set(k, v);
-                this.numberOfEdges += v.size;
-            }
-        }
-    }
-
-    addNode(node: T) {
-        if (!this.adjacencyMap.has(node)) {
-            this.adjacencyMap.set(node, new Set());
-        }
-    }
-
-    getEdges(node: T): Set<T> { // FIXME: use different terminology: origins/effects
-        let nodes = this.adjacencyMap.get(node)
-        if (nodes !== undefined) {
-            return nodes
-        } else {
-            return new Set<T>()
-        }
-    }
-
-    getBackEdges(node: T): Set<T> {
-        let backEdges = new Set<T>()
-        this.adjacencyMap.forEach((edges, dep) => edges.forEach((edge) => {if (edge === node) { backEdges.add(dep)}}))
-        return backEdges
-    }
-
-    /**
-     * Return the subset of origins that are reachable from the given effect.
-     * @param effect A node in the graph that to search upstream of.
-     * @param origins A set of nodes to be found anywhere upstream of effect.
-     */
-    reachableOrigins(effect: T, origins : Set<T>): Set<T> {
-        let visited = new Set<T>()
-        let reachable = new Set<T>()
-        let self = this
-        
-        /**
-         * Recursively traverse the graph to collect reachable origins.
-         * @param current The current node being visited.
-         */
-        function search(current: T) {
-            for (let next of self.getEdges(current)) {
-                if (!visited.has(current)) {
-                    // Do not visit a node twice.
-                    if (origins.has(current)) {
-                        // If the current node is among the origins searched
-                        // for, add it to the reachable set.
-                        reachable.add(current)
-                    }
-                    // Continue search, depth first.
-                    if (reachable.size == origins.size) {
-                        search(next)
-                    } else {
-                        // Preempt search of all origins are reachable.
-                        return
-                    }
-                }
-            }
-        }
-        
-        search(effect)
-
-        return reachable
-    } 
-
-
-    hasCycle(): boolean {
-        let visited = new Set<T>()
-        let inPath = new Set<T>()
-        let self = this
-
-        function cycleFound(current: T): boolean {
-            if (!visited.has(current)) {
-                for (let node of self.getEdges(current)) {
-                    if (!visited.has(node) && cycleFound(node)) {
-                        return true
-                    } else if (inPath.has(node)) {
-                        return true
-                    }
-                }
-            }
-            inPath.delete(current)
-            return false
-        }
-        
-        for (let node of this.leafNodes()) {
-            if (cycleFound(node)) {
-                return true
-            }
-        }
-        return false
-    }
-
-    removeNode(node: T) {
-        let deps: Set<T> | undefined;
-        if (deps = this.adjacencyMap.get(node)) {
-            this.numberOfEdges -= deps.size;
-            this.adjacencyMap.delete(node);
-            for (const [v, e] of this.adjacencyMap) {
-                if (e.has(node)) {
-                    e.delete(node);
-                    this.numberOfEdges--;
-                }
-            }
-        }
-    }
-
-    // node -> deps
-    addEdge(node: T, dependsOn: T) {
-        let deps = this.adjacencyMap.get(node);
-        if (!deps) {
-            this.adjacencyMap.set(node, new Set([dependsOn]));
-            this.numberOfEdges++;
-        } else {
-            if (!deps.has(dependsOn)) {
-                deps.add(dependsOn);
-                this.numberOfEdges++;
-            }
-        }
-        // Create an entry for `dependsOn` if it doesn't exist.
-        // This is so that the keys of the map contain all the
-        // nodes in the graph.
-        if (!this.adjacencyMap.has(dependsOn)) {
-            this.adjacencyMap.set(dependsOn, new Set());
-        }
-    }
-
-    addBackEdges(node: T, dependentNodes: Set<T>) {
-        for (let a of dependentNodes) {
-            this.addEdge(a, node);
-        }
-    }
-
-    addEdges(node: T, dependsOn: Set<T>) {
-        let deps = this.adjacencyMap.get(node);
-        if (!deps) {
-            this.adjacencyMap.set(node, new Set(dependsOn));
-            this.numberOfEdges += dependsOn.size;
-        } else {
-            for (let dependency of dependsOn) {
-                if (!deps.has(dependency)) {
-                    deps.add(dependency);
-                    this.numberOfEdges++;
-                }
-                if (!this.adjacencyMap.has(dependency)) {
-                    this.adjacencyMap.set(dependency, new Set());
-                }
-            }
-        }
-    }
-
-    removeEdge(node: T, dependsOn: T) {
-        let deps = this.adjacencyMap.get(node);
-        if (deps && deps.has(dependsOn)) {
-            deps.delete(dependsOn);
-            this.numberOfEdges--;
-        }
-    }
-    
-    removeEdges(dependsOn: T) {
-        this.adjacencyMap.get(dependsOn)?.clear();
-    }
-
-    size() {
-        return [this.adjacencyMap.size, this.numberOfEdges];
-    }
-
-    nodes() {
-        return this.adjacencyMap.keys();
-    }
-
-    /**
-     * Return a DOT representation of the graph.
-     */
-    toString() {
-        var dot = "";
-        var graph = this.adjacencyMap;
-        var visited: Set<T> = new Set();
-
-        /**
-         * Store the DOT representation of the given chain, which is really
-         * just a stack of nodes. The top node of the stack (i.e., the first)
-         * element in the chain is given separately.
-         * @param node The node that is currently being visited.
-         * @param chain The current chain that is being built.
-         */
-        function printChain(node: T, chain: Array<T>) {
-            dot += "\n";
-            dot += '"' + node + '"'
-            if ((node as Object).toString() == "[object Object]") {
-                console.error("Encountered node with no toString() implementation: " + (node as Object).constructor)
-            }
-            while (chain.length > 0) {
-                dot += "->" + '"' + chain.pop() + '"';
-            }
-            dot += ";";
-        }
-
-        /**
-         * Recursively build the chains that emanate from the given node.
-         * @param node The node that is currently being visited.
-         * @param chain The current chain that is being built.
-         */
-        function buildChain(node: T, chain: Array<T>) {
-            let match = false;
-            for (let [v, e] of graph) {
-                if (e.has(node)) {
-                    // Found next link in the chain.
-                    let deps = graph.get(node);
-                    if (match || !deps || deps.size == 0) {
-                        // Start a new line when this is not the first match,
-                        // or when the current node is a start node.
-                        chain = new Array();
-                        Log.global.debug("Starting new chain.")
-                    }
-
-                    // Mark current node as visited.
-                    visited.add(node);
-                    // Add this node to the chain.
-                    chain.push(node);
-
-                    if (chain.includes(v)) {
-                        Log.global.debug("Cycle detected.");
-                        printChain(v, chain);
-                    } else if (visited.has(v)) {
-                        Log.global.debug("Overlapping chain detected.");
-                        printChain(v, chain);
-                    } else {
-                        Log.global.debug("Adding link to the chain.");        
-                        buildChain(v, chain);
-                    }
-                    // Indicate that a match has been found.
-                    match = true;
-                }
-            }
-            if (!match) {
-                Log.global.debug("End of chain.");
-                printChain(node, chain);
-            }
-        }
-        
-        let start: Array<T> = new Array();
-        // Build a start set of node without dependencies.
-        for (const [v, e] of this.adjacencyMap) {
-            if (!e || e.size == 0) {
-                start.push(v);
-            }
-        }
-
-        // Build the chains.
-        for (let s of start) {
-            buildChain(s, new Array());
-        }
-
-        return "digraph G {" + dot + "\n}";
-    }
-
-    public rootNodes(): Set<T> {
-        var roots: Set<T> = new Set();
-        /* Populate start set */
-        for (const [v, e] of this.adjacencyMap) {
-            if (!e || e.size == 0) {
-                roots.add(v); // leaf nodes have no dependencies
-                //clone.delete(v); // FIXME add a removeNodes function to factor out the duplicate code below
-            }
-        }
-        return roots
-    }
-
-    public leafNodes(): Set<T> {
-        var leafs: Set<T> = new Set(this.nodes());
-        for (let node of this.nodes()) {
-            for (let dep of this.getEdges(node)) {
-                leafs.delete(dep)
-            }
-        }
-        return leafs
-    }
-}
-
-export class SortableDependencyGraph<T extends Sortable<number>> extends DependencyGraph<T> {
-    updatePriorities(destructive: boolean, spacing: number = 100) {
-        var start: Array<T> = new Array();
-        var graph: Map<T, Set<T>>
-        var count = 0; 
-        if (!destructive) { 
-            graph = new Map() 
-            /* duplicate the map */ 
-            for (const [v, e] of this.adjacencyMap) { 
-                graph.set(v, new Set(e)); 
-            } 
-        } else {
-            graph = this.adjacencyMap
-        }
-        
-        /* Populate start set */
-        for (const [v, e] of this.adjacencyMap) {
-            if (!e || e.size == 0) {
-                start.push(v); // start nodes have no dependencies
-                graph.delete(v); 
-            } 
-        }
-        /* Sort reactions */
-        for (var n: T | undefined; (n = start.shift()); count += spacing) {
-            n.setPriority(count);
-            // for each node v with an edge e from n to v do 
-            for (const [v, e] of graph) { 
-                if (e.has(n)) {
-                    // v depends on n 
-                    e.delete(n);
-                } if (e.size == 0) {
-                    start.push(v);
-                    graph.delete(v);
-                }
-            }
-        } if (graph.size != 0) {
-            return false; // ERROR: cycle detected
-        } else {
-            return true;
-        }
-    }
-}
-=======
->>>>>>> 863bc66e
 /**
  * Log levels for `Log`.
  * @see Log
