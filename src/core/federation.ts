import type {Socket, SocketConnectOpts} from "net";
import {createConnection} from "net";
import {EventEmitter} from "events";
import type {
  FederatePortAction,
  FederateConfig,
  Reaction,
  Variable,
  TaggedEvent,
  SchedulableAction
} from "./internal";
import {
  Log,
  Tag,
  TimeValue,
  Origin,
  getCurrentPhysicalTime,
  Alarm,
  App,
  PortStatus,
  Reactor
} from "./internal";
// ---------------------------------------------------------------------//
// Federated Execution Constants and Enums                             //
// ---------------------------------------------------------------------//

// FIXME: For now this constant is unused.
/**
 *  Size of the buffer used for messages sent between federates.
 *  This is used by both the federates and the rti, so message lengths
 *  should generally match.
 */
export const BUFFER_SIZE = 256;

/**
 *  Number of seconds that elapse between a federate's attempts
 *  to connect to the RTI.
 */
export const CONNECT_RETRY_INTERVAL: TimeValue = TimeValue.secs(2);

/**
 *  Bound on the number of retries to connect to the RTI.
 *  A federate will retry every CONNECT_RETRY_INTERVAL seconds
 *  this many times before giving up. E.g., 500 retries every
 *  2 seconds results in retrying for about 16 minutes.
 */
export const CONNECT_NUM_RETRIES = 500;

/**
 * Message types defined for communication between a federate and the
 * RTI (Run Time Infrastructure).
 * In the C reactor target these message types are encoded as an unsigned char,
 * so to maintain compatability in TypeScript the magnitude must not exceed 255
 */
enum RTIMessageTypes {
  /**
   * Byte identifying a rejection of the previously received message.
   * The reason for the rejection is included as an additional byte
   * (uchar) (see below for encodings of rejection reasons).
   */
  MSG_TYPE_REJECT = 0,

  /**
   *  Byte identifying a message from a federate to an RTI containing
   *  the federation ID and the federate ID. The message contains, in
   *  this order:
   *  * One byte equal to MSG_TYPE_FED_IDS.
   *  * Two bytes (ushort) giving the federate ID.
   *  * One byte (uchar) giving the length N of the federation ID.
   *  * N bytes containing the federation ID.
   *  Each federate needs to have a unique ID between 0 and
   *  NUMBER_OF_FEDERATES-1.
   *  Each federate, when starting up, should send this message
   *  to the RTI. This is its first message to the RTI.
   *  The RTI will respond with either MSG_TYPE_REJECT, MSG_TYPE_ACK, or MSG_TYPE_UDP_PORT.
   *  If the federate is a C target LF program, the generated federate
   *  code does this by calling synchronize_with_other_federates(),
   *  passing to it its federate ID.
   */
  MSG_TYPE_FED_IDS = 1,

  /**
   * Byte identifying a timestamp message, which is 64 bits long.
   * Each federate sends its starting physical time as a message of this
   * type, and the RTI broadcasts to all the federates the starting logical
   * time as a message of this type.
   */
  MSG_TYPE_TIMESTAMP = 2,

  /**
   *  Byte identifying a message to forward to another federate.
   *  The next two bytes will be the ID of the destination port.
   *  The next two bytes are the destination federate ID.
   *  The four bytes after that will be the length of the message.
   *  The remaining bytes are the message.
   *  NOTE: This is currently not used. All messages are tagged, even
   *  on physical connections, because if "after" is used, the message
   *  may preserve the logical timestamp rather than using the physical time.
   */
  MSG_TYPE_MESSAGE = 3,

  /**
   * Byte identifying that the federate is ending its execution.
   */
  MSG_TYPE_RESIGN = 4,

  /**
   *  Byte identifying a timestamped message to forward to another federate.
   *  The next two bytes will be the ID of the destination reactor port.
   *  The next two bytes are the destination federate ID.
   *  The four bytes after that will be the length of the message.
   *  The next eight bytes will be the timestamp of the message.
   *  The next four bytes will be the microstep of the message.
   *  The remaining bytes are the message.
   *
   *  With centralized coordination, all such messages flow through the RTI.
   *  With decentralized coordination, tagged messages are sent peer-to-peer
   *  between federates and are marked with MSG_TYPE_P2P_TAGGED_MESSAGE.
   */
  MSG_TYPE_TAGGED_MESSAGE = 5,

  /**
   * Byte identifying a next event tag (NET) message sent from a federate
   * in centralized coordination.
   * The next eight bytes will be the timestamp.
   * The next four bytes will be the microstep.
   * This message from a federate tells the RTI the tag of the earliest event
   * on that federate's event queue. In other words, absent any further inputs
   * from other federates, this will be the least tag of the next set of
   * reactions on that federate. If the event queue is empty and a timeout
   * time has been specified, then the timeout time will be sent. If there is
   * no timeout time, then FOREVER will be sent. Note that this message should
   * not be sent if there are physical actions and the earliest event on the event
   * queue has a tag that is ahead of physical time (or the queue is empty).
   * In that case, send TAN instead.
   */
  MSG_TYPE_NEXT_EVENT_TAG = 6,

  /**
   * Byte identifying a time advance grant (TAG) sent by the RTI to a federate
   * in centralized coordination. This message is a promise by the RTI to the federate
   * that no later message sent to the federate will have a tag earlier than or
   * equal to the tag carried by this TAG message.
   * The next eight bytes will be the timestamp.
   * The next four bytes will be the microstep.
   */
  MSG_TYPE_TAG_ADVANCE_GRANT = 7,

  /**
   * Byte identifying a provisional time advance grant (PTAG) sent by the RTI to a federate
   * in centralized coordination. This message is a promise by the RTI to the federate
   * that no later message sent to the federate will have a tag earlier than the tag
   * carried by this PTAG message.
   * The next eight bytes will be the timestamp.
   * The next four bytes will be the microstep.
   */
  MSG_TYPE_PROVISIONAL_TAG_ADVANCE_GRANT = 8,

  /**
   * Byte identifying a logical tag complete (LTC) message sent by a federate
   * to the RTI.
   * The next eight bytes will be the timestep of the completed tag.
   * The next four bytes will be the microsteps of the completed tag.
   */
  MSG_TYPE_LOGICAL_TAG_COMPLETE = 9,

  // For more information on the algorithm for stop request protocol, please see following link:
  // https://github.com/lf-lang/lingua-franca/wiki/Federated-Execution-Protocol#overview-of-the-algorithm

  /**
   * Byte identifying a stop request. This message is first sent to the RTI by a federate
   * that would like to stop execution at the specified tag. The RTI will forward
   * the MSG_TYPE_STOP_REQUEST to all other federates. Those federates will either agree to
   * the requested tag or propose a larger tag. The RTI will collect all proposed
   * tags and broadcast the largest of those to all federates. All federates
   * will then be expected to stop at the granted tag.
   *
   * The next 8 bytes will be the timestamp.
   * The next 4 bytes will be the microstep.
   *
   * NOTE: The RTI may reply with a larger tag than the one specified in this message.
   * It has to be that way because if any federate can send a MSG_TYPE_STOP_REQUEST message
   * that specifies the stop time on all other federates, then every federate
   * depends on every other federate and time cannot be advanced.
   * Hence, the actual stop time may be nondeterministic.
   *
   * If, on the other hand, the federate requesting the stop is upstream of every
   * other federate, then it should be possible to respect its requested stop tag.
   */
  MSG_TYPE_STOP_REQUEST = 10,

  /**
   * Byte indicating a federate's reply to a MSG_TYPE_STOP_REQUEST that was sent
   * by the RTI. The payload is a proposed stop tag that is at least as large
   * as the one sent to the federate in a MSG_TYPE_STOP_REQUEST message.
   *
   * The next 8 bytes will be the timestamp.
   * The next 4 bytes will be the microstep.
   */
  MSG_TYPE_STOP_REQUEST_REPLY = 11,

  /**
   * Byte sent by the RTI indicating that the stop request from some federate
   * has been granted. The payload is the tag at which all federates have
   * agreed that they can stop.
   * The next 8 bytes will be the time at which the federates will stop.
   * The next 4 bytes will be the microstep at which the federates will stop.
   */
  MSG_TYPE_STOP_GRANTED = 12,

  /**
   * A port absent message, informing the receiver that a given port
   * will not have event for the current logical time.
   *
   * The next 2 bytes are the port id.
   * The next 2 bytes will be the federate id of the destination federate.
   *  This is needed for the centralized coordination so that the RTI knows where
   *  to forward the message.
   * The next 8 bytes are the intended time of the absent message
   * The next 4 bytes are the intended microstep of the absent message
   */
  MSG_TYPE_PORT_ABSENT = 23,

  /**
   * A message that informs the RTI about connections between this federate and
   * other federates where messages are routed through the RTI. Currently, this
   * only includes logical connections when the coordination is centralized. This
   * information is needed for the RTI to perform the centralized coordination.
   *
   * @note Only information about the immediate neighbors is required. The RTI can
   * transitively obtain the structure of the federation based on each federate's
   * immediate neighbor information.
   *
   * The next 4 bytes are the number of upstream federates.
   * The next 4 bytes are the number of downstream federates.
   *
   * Depending on the first four bytes, the next bytes are pairs of (fed ID (2
   * bytes), delay (8 bytes)) for this federate's connection to upstream federates
   * (by direct connection). The delay is the minimum "after" delay of all
   * connections from the upstream federate.
   *
   * Depending on the second four bytes, the next bytes are fed IDs (2
   * bytes each), of this federate's downstream federates (by direct connection).
   *
   * @note The upstream and downstream connections are transmitted on the same
   *  message to prevent (at least to some degree) the scenario where the RTI has
   *  information about one, but not the other (which is a critical error).
   */
  MSG_TYPE_NEIGHBOR_STRUCTURE = 24,

  /**
   * Byte identifying an acknowledgment of the previously received MSG_TYPE_FED_IDS message
   * sent by the RTI to the federate
   * with a payload indicating the UDP port to use for clock synchronization.
   * The next four bytes will be the port number for the UDP server, or
   * 0 or USHRT_MAX if there is no UDP server.  0 means that initial clock synchronization
   * is enabled, whereas USHRT_MAX mean that no synchronization should be performed at all.
   */
  MSG_TYPE_UDP_PORT = 254,

  /**
   * Byte identifying an acknowledgment of the previously received message.
   * This message carries no payload.
   */
  MSG_TYPE_ACK = 255
}

// ---------------------------------------------------------------------//
// Federated Execution Classes                                         //
// ---------------------------------------------------------------------//

// FIXME: add "FederatedApp" and other class names here
// to the prohibited list of LF names.

/**
 * Node.js doesn't export a type for errors with a code,
 * so this is a workaround for typing such an Error.
 */
interface NodeJSCodedError extends Error {
  code: string;
}

/**
 * Custom type guard for a NodeJsCodedError
 * @param e The Error to be tested as being a NodeJSCodedError
 */
function isANodeJSCodedError(e: Error): e is NodeJSCodedError {
  return typeof (e as NodeJSCodedError).code === "string";
}

abstract class NetworkReactor extends Reactor {
  // TPO level of this NetworkReactor
  protected readonly tpoLevel: number;

  constructor (parent: Reactor, tpoLevel: number) {
    super(parent);
    this.tpoLevel = tpoLevel;
  }

  /**
   * Getter for the TPO level of this NetworkReactor.
   */
  public getTpoLevel(): number {
    return this.tpoLevel;
  }

  /**
   * This function returns its own reactions. Those reactions are needed to add
   * edges for TPO levels.
   * @returns
   */
  public getReactions():Array<Reaction<Variable[]>> {
    return this._getReactions();
  }

  /**
   * This function is for NetworkSender reactors.
   * The last reaction of a NetworkSender reactor is 'portAbsentReactor'.
   * @returns portAbsentReactor of this NetworkSender reactor
   */
  public getLastReactioOrMutation(): Reaction<Variable[]> | undefined {
    return this._getLastReactionOrMutation();
  }
}

/**
 * A network sender is a reactor containing a portAbsentReaction.
 */
<<<<<<< HEAD
export class NetworkReceiver<T> extends NetworkReactor {
  /*
   * A FederatePortAction instance of this NetworkReactor. The action is only registered when this
   * reactor is a network receiver. Otherwise, it is remained undefined.
   */
  private networkInputAction: FederatePortAction<T> | undefined = undefined;

  // The port ID of networkInputAction. It is defined if this NetworkReactor is
  // a network receiver.
  private readonly portID: number;

  constructor(parent: NetworkReactor, tpoLevel: number, portID: number) {
    super(parent, tpoLevel);
    this.portID = portID;
=======
export class NetworkSender extends Reactor {
  /**
   * The last reaction of a NetworkSender reactor is the "port absent" reaction.
   * @returns the "port absent" of this reactor
   */
  public getPortAbsentReaction(): Reaction<Variable[]> | undefined {
    return this._getLastReactionOrMutation();
>>>>>>> 6b55c293
  }
}

/**
 * A network receiver is a reactor handling a network input.
 */
export class NetworkReceiver<T> extends Reactor {
  /**
   * A schedulable action of this NetworkReceiver's network input.
   */
  private networkInputSchedAction: SchedulableAction<T> | undefined;

  /**
   * The information of origin of this NetworkReceiver's network input action.
   */
  private networkInputActionOrigin: Origin | undefined;

  /**
   * Register a federate port's action with the network receiver.
   * @param networkInputAction The federate port's action for registration.
   */
  public registerNetworkInputAction(
    networkInputAction: FederatePortAction<T>
  ): void {
<<<<<<< HEAD
    this.networkInputAction = networkInputAction;
  }

  public setNetworkPortStatus(status: portStatus): void {
    this.networkInputAction!.portStatus = status;
=======
    this.networkInputSchedAction = networkInputAction.asSchedulable(
      this._getKey(networkInputAction)
    );
    this.networkInputActionOrigin = networkInputAction.origin;
>>>>>>> 6b55c293
  }

  /**
   * Handle a message being received from the RTI.
   * @param value The payload of the message.
   */
  public handleMessage(value: T): void {
    // Schedule this federate port's action.
    // This message is untimed, so schedule it immediately.
    if (this.networkInputSchedAction !== undefined) {
      this.networkInputSchedAction.schedule(0, value);
    }
  }

  /**
   * Handle a timed message being received from the RTI.
   * @param portID The destination port ID of the message.
   * @param value The payload of the message.
   */
  public handleTimedMessage(value: T, intendedTag: Tag): void {
    // Schedule this federate port's action.

    /**
     * Definitions:
     * Ts = timestamp of message at the sending end.
     * A = after value on connection
     * Tr = timestamp assigned to the message at the receiving end.
     * r = physical time at the receiving end when message is received (when schedule() is called).
     * R = logical time at the receiving end when the message is received (when schedule() is called).

     * We assume that always R <= r.

     * Logical connection, centralized control: Tr = Ts + A
     * Logical connection, decentralized control: Tr = Ts + A or, if R > Ts + A,
     *  ERROR triggers at a logical time >= R
     * Physical connection, centralized or decentralized control: Tr = max(r, R + A)
     *
     */

    // FIXME: implement decentralized control.

    if (this.networkInputSchedAction !== undefined) {
      if (this.networkInputActionOrigin === Origin.logical) {
        this.networkInputSchedAction.schedule(0, value, intendedTag);
      } else if (this.networkInputActionOrigin === Origin.physical) {
        // The schedule function for physical actions implements
        // Tr = max(r, R + A)
        this.networkInputSchedAction.schedule(0, value);
      }
    }
  }
}

/**
 * A network reactor is a reactor handling network actions (NetworkReceiver and NetworkSender).
 */
export class NetworkSender extends NetworkReactor {

  constructor(parent: Reactor, tpoLevel: number) {
    super(parent, tpoLevel);
  }
}

/**
 * An RTIClient is used within a federate to abstract the socket
 * connection to the RTI and the RTI's binary protocol over the socket.
 * RTIClient exposes functions for federate-level operations like
 * establishing a connection to the RTI or sending a message.
 * RTIClient is an EventEmitter, and asynchronously emits events for:
 * 'startTime', 'connected', 'message', 'timedMessage', and
 * 'timeAdvanceGrant'. The federatedApp is responsible for handling the
 * events to ensure a correct execution.
 */
class RTIClient extends EventEmitter {
  // ID of federation that this federate will join.
  private readonly federationID: string;

  // ID of this federate.
  private readonly id: number;

  // The socket descriptor for communicating with this federate.
  private socket: Socket | null = null;

  /**
   * Constructor for an RTIClient
   * @param id The ID of the federate this client communicates
   * on behalf of.
   */
  public constructor(federationID: string, id: number) {
    super();
    this.federationID = federationID;
    this.id = id;
  }

  // If the last data sent to handleSocketData contained an incomplete
  // or chunked message, that data is copied over to chunkedBuffer so it can
  // be saved until the next time handleSocketData is called. If no data has been
  // saved, chunkedBuffer is null.
  private chunkedBuffer: Buffer | null = null;

  // The number of attempts made by this federate to connect to the RTI.
  private connectionAttempts = 0;

  /**
   *  Create a socket connection to the RTI and register this federate's
   *  ID with the RTI. If unable to make a connection, retry.
   *  @param port The RTI's remote port number.
   *  @param host The RTI's remote host name.
   */
  public connectToRTI(port: number, host: string): void {
    // Create an IPv4 socket for TCP (not UDP) communication over IP (0)

    const options: SocketConnectOpts = {
      port,
      family: 4, // IPv4,
      localAddress: "0.0.0.0", // All interfaces, 0.0.0.0.
      host
    };

    this.socket = createConnection(options, () => {
      // This function is a listener to the 'connection' socket
      // event.

      // Only set up an event handler for close if the connection is
      // created. Otherwise this handler will go off on every reconnection
      // attempt.
      this.socket?.on("close", () => {
        Log.info(this, () => {
          return "RTI socket has closed.";
        });
      });
      Log.debug(this, () => {
        return `Federate ID: ${this.id} connected to RTI.`;
      });

      // Immediately send a federate ID message after connecting.
      const buffer = Buffer.alloc(4);
      buffer.writeUInt8(RTIMessageTypes.MSG_TYPE_FED_IDS, 0);
      buffer.writeUInt16LE(this.id, 1);

      buffer.writeUInt8(this.federationID.length, 3);
      try {
        Log.debug(this, () => {
          return `Sending a FED ID message (ID: ${this.federationID}) to the RTI.`;
        });
        this.socket?.write(buffer);
        this.socket?.write(this.federationID);
      } catch (e) {
        Log.error(this, () => {
          return `${e}`;
        });
      }

      // Finally, emit a connected event.
      this.emit("connected");
    });

    this.socket?.on("data", this.handleSocketData.bind(this));

    // If the socket reports a connection refused error,
    // suppress the message and try to reconnect.
    this.socket?.on("error", (err: Error) => {
      if (isANodeJSCodedError(err) && err.code === "ECONNREFUSED") {
        Log.info(this, () => {
          return `Failed to connect to RTI with error: ${err}.`;
        });
        if (this.connectionAttempts < CONNECT_NUM_RETRIES) {
          Log.info(this, () => {
            return `Retrying RTI connection in ${String(
              CONNECT_RETRY_INTERVAL
            )}.`;
          });
          this.connectionAttempts++;
          const a = new Alarm();
          a.set(
            this.connectToRTI.bind(this, port, host),
            CONNECT_RETRY_INTERVAL
          );
        } else {
          Log.error(this, () => {
            return `Could not connect to RTI after ${CONNECT_NUM_RETRIES} attempts.`;
          });
        }
      } else {
        Log.error(this, () => {
          return err.toString();
        });
      }
    });
  }

  /**
   * Destroy the RTI Client's socket connection to the RTI.
   */
  public closeRTIConnection(): void {
    Log.debug(this, () => {
      return "Closing RTI connection by destroying and unrefing socket.";
    });
    this.socket?.destroy();
    this.socket?.unref(); // Allow the program to exit
  }

  public sendNeighborStructure(
    upstreamFedIDs: number[],
    upstreamFedDelays: TimeValue[],
    downstreamFedIDs: number[]
  ): void {
    const msg = Buffer.alloc(
      9 + upstreamFedIDs.length * 10 + downstreamFedIDs.length * 2
    );
    msg.writeUInt8(RTIMessageTypes.MSG_TYPE_NEIGHBOR_STRUCTURE);
    msg.writeUInt32LE(upstreamFedIDs.length, 1);
    msg.writeUInt32LE(downstreamFedIDs.length, 5);

    let bufferIndex = 9;
    for (let i = 0; i < upstreamFedIDs.length; i++) {
      msg.writeUInt16LE(upstreamFedIDs[i], bufferIndex);
      const delay = upstreamFedDelays[i].toBinary();
      delay.copy(msg, bufferIndex + 2);
      bufferIndex += 10;
    }

    for (let i = 0; i < downstreamFedIDs.length; i++) {
      msg.writeUInt16LE(downstreamFedIDs[i], bufferIndex);
      bufferIndex += 2;
    }

    try {
      this.socket?.write(msg);
    } catch (e) {
      Log.error(this, () => {
        return `${e}`;
      });
    }
  }

  public sendUDPPortNumToRTI(udpPort: number): void {
    const msg = Buffer.alloc(3);
    msg.writeUInt8(RTIMessageTypes.MSG_TYPE_UDP_PORT, 0);
    msg.writeUInt16BE(udpPort, 1);
    try {
      this.socket?.write(msg);
    } catch (e) {
      Log.error(this, () => {
        return `${e}`;
      });
    }
  }

  /**
   *  Send the specified TimeValue to the RTI and set up
   *  a handler for the response.
   *  The specified TimeValue should be current physical time of the
   *  federate, and the response will be the designated start time for
   *  the federate. May only be called after the federate emits a
   *  'connected' event. When the RTI responds, this federate will
   *  emit a 'startTime' event.
   *  @param myPhysicalTime The physical time at this federate.
   */
  public requestStartTimeFromRTI(myPhysicalTime: TimeValue): void {
    const msg = Buffer.alloc(9);
    msg.writeUInt8(RTIMessageTypes.MSG_TYPE_TIMESTAMP, 0);
    const time = myPhysicalTime.toBinary();
    time.copy(msg, 1);
    try {
      Log.debug(this, () => {
        return `Sending RTI start time: ${myPhysicalTime}`;
      });
      this.socket?.write(msg);
    } catch (e) {
      Log.error(this, () => {
        return `${e}`;
      });
    }
  }

  /**
   * Send an RTI (untimed) message to a remote federate.
   * @param data The message encoded as a Buffer. The data may be
   * arbitrary length.
   * @param destFederateID The federate ID of the federate
   * to which this message should be sent.
   * @param destPortID The port ID for the port on the destination
   * federate to which this message should be sent.
   */
  public sendRTIMessage<T>(
    data: T,
    destFederateID: number,
    destPortID: number
  ): void {
    const value = Buffer.from(JSON.stringify(data), "utf-8");

    const msg = Buffer.alloc(value.length + 9);
    msg.writeUInt8(RTIMessageTypes.MSG_TYPE_MESSAGE, 0);
    msg.writeUInt16LE(destPortID, 1);
    msg.writeUInt16LE(destFederateID, 3);
    msg.writeUInt32LE(value.length, 5);
    value.copy(msg, 9); // Copy data into the message
    try {
      Log.debug(this, () => {
        return (
          "Sending RTI (untimed) message to " +
          `federate ID: ${destFederateID} and port ID: ${destPortID}.`
        );
      });
      this.socket?.write(msg);
    } catch (e) {
      Log.error(this, () => {
        return `${e}`;
      });
    }
  }

  /**
   * Send an RTI timed message to a remote federate.
   * @param data The message encoded as a Buffer. The data may be
   * arbitrary length.
   * @param destFederateID The federate ID of the federate
   * to which this message should be sent.
   * @param destPortID The port ID for the port on the destination
   * federate to which this message should be sent.
   * @param time The time of the message encoded as a 64 bit little endian
   * unsigned integer in a Buffer.
   */
  public sendRTITimedMessage<T>(
    data: T,
    destFederateID: number,
    destPortID: number,
    time: Buffer
  ): void {
    const value = Buffer.from(JSON.stringify(data), "utf-8");

    const msg = Buffer.alloc(value.length + 21);
    msg.writeUInt8(RTIMessageTypes.MSG_TYPE_TAGGED_MESSAGE, 0);
    msg.writeUInt16LE(destPortID, 1);
    msg.writeUInt16LE(destFederateID, 3);
    msg.writeUInt32LE(value.length, 5);
    time.copy(msg, 9); // Copy the current time into the message
    // FIXME: Add microstep properly.
    value.copy(msg, 21); // Copy data into the message
    try {
      Log.debug(this, () => {
        return (
          "Sending RTI (timed) message to " +
          `federate ID: ${destFederateID}, port ID: ${destPortID} ` +
          `, time: ${time.toString("hex")}.`
        );
      });
      this.socket?.write(msg);
    } catch (e) {
      Log.error(this, () => {
        return `${e}`;
      });
    }
  }

  /**
   * Send the RTI a logical time complete message. This should be
   * called when the federate has completed all events for a given
   * logical time.
   * @param completeTime The logical time that is complete. The time
   * should be encoded as a 64 bit little endian unsigned integer in
   * a Buffer.
   */
  public sendRTILogicalTimeComplete(completeTime: Buffer): void {
    const msg = Buffer.alloc(13);
    msg.writeUInt8(RTIMessageTypes.MSG_TYPE_LOGICAL_TAG_COMPLETE, 0);
    completeTime.copy(msg, 1);
    // FIXME: Add microstep properly.
    try {
      Log.debug(this, () => {
        return (
          "Sending RTI logical time complete: " + completeTime.toString("hex")
        );
      });
      this.socket?.write(msg);
    } catch (e) {
      Log.error(this, () => {
        return `${e}`;
      });
    }
  }

  /**
   * Send the RTI a resign message. This should be called when
   * the federate is shutting down.
   */
  public sendRTIResign(): void {
    const msg = Buffer.alloc(1);
    msg.writeUInt8(RTIMessageTypes.MSG_TYPE_RESIGN, 0);
    try {
      Log.debug(this, () => {
        return "Sending RTI resign.";
      });
      this.socket?.write(msg);
    } catch (e) {
      Log.error(this, () => {
        return `${e}`;
      });
    }
  }

  /**
   * Send the RTI a next event tag message. This should be called when
   * the federate would like to advance logical time, but has not yet
   * received a sufficiently large time advance grant.
   * @param nextTag The time of the message encoded as a 64 bit unsigned
   * integer in a Buffer.
   */
  public sendRTINextEventTag(nextTag: Buffer): void {
    const msg = Buffer.alloc(13);
    msg.writeUInt8(RTIMessageTypes.MSG_TYPE_NEXT_EVENT_TAG, 0);
    nextTag.copy(msg, 1);
    try {
      Log.debug(this, () => {
        return "Sending RTI Next Event Time.";
      });
      this.socket?.write(msg);
    } catch (e) {
      Log.error(this, () => {
        return `${e}`;
      });
    }
  }

  /**
   * Send the RTI a stop request message.
   */
  public sendRTIStopRequest(stopTag: Buffer): void {
    const msg = Buffer.alloc(13);
    msg.writeUInt8(RTIMessageTypes.MSG_TYPE_STOP_REQUEST, 0);
    stopTag.copy(msg, 1);
    try {
      Log.debug(this, () => {
        return "Sending RTI Stop Request.";
      });
      this.socket?.write(msg);
    } catch (e) {
      Log.error(this, () => {
        return `${e}`;
      });
    }
  }

  /**
   * Send the RTI a stop request reply message.
   */
  public sendRTIStopRequestReply(stopTag: Buffer): void {
    const msg = Buffer.alloc(13);
    msg.writeUInt8(RTIMessageTypes.MSG_TYPE_STOP_REQUEST_REPLY, 0);
    stopTag.copy(msg, 1);
    try {
      Log.debug(this, () => {
        return "Sending RTI Stop Request Reply.";
      });
      this.socket?.write(msg);
    } catch (e) {
      Log.error(this, () => {
        return `${e}`;
      });
    }
  }

  /**
   * Send a port absent message to federate with fed_ID, informing the
   * remote federate that the current federate will not produce an event
   * on this network port at the current logical time.
   *
   * @param intendedTag The last tag that the federate can assure that this port is absent
   * @param federateID The fed ID of the receiving federate.
   * @param federatePortID The ID of the receiving port.
   */
  public sendRTIPortAbsent(
    federateID: number,
    federatePortID: number,
    intendedTag: Tag
  ): void {
    const msg = Buffer.alloc(17);
    msg.writeUInt8(RTIMessageTypes.MSG_TYPE_PORT_ABSENT, 0);
    msg.writeUInt16LE(federatePortID, 1);
    msg.writeUInt16LE(federateID, 3);
    intendedTag.toBinary().copy(msg, 5);
    try {
      Log.debug(this, () => {
        return `Sending RTI Port Absent message, tag: ${intendedTag}`;
      });
      this.socket?.write(msg);
    } catch (e) {
      Log.error(this, () => {
        return `${e}`;
      });
    }
  }

  /**
   * The handler for the socket's data event.
   * The data Buffer given to the handler may contain 0 or more complete messages.
   * Iterate through the complete messages, and if the last message is incomplete
   * save it as this.chunkedBuffer so it can be prepended onto the
   * data when handleSocketData is called again.
   * @param assembledData The Buffer of data received by the socket. It may
   * contain 0 or more complete messages.
   */
  private handleSocketData(data: Buffer): void {
    if (data.length < 1) {
      throw new Error("Received a message from the RTI with 0 length.");
    }

    // Used to track the current location within the data Buffer.
    let bufferIndex = 0;

    // Append the new data to leftover data from chunkedBuffer (if any)
    // The result is assembledData.
    let assembledData: Buffer;

    if (this.chunkedBuffer != null) {
      assembledData = Buffer.alloc(this.chunkedBuffer.length + data.length);
      this.chunkedBuffer.copy(assembledData, 0, 0, this.chunkedBuffer.length);
      data.copy(assembledData, this.chunkedBuffer.length);
      this.chunkedBuffer = null;
    } else {
      assembledData = data;
    }
    Log.debug(this, () => {
      return `Assembled data is: ${assembledData.toString("hex")}`;
    });

    while (bufferIndex < assembledData.length) {
      const messageTypeByte = assembledData[bufferIndex];
      switch (messageTypeByte) {
        case RTIMessageTypes.MSG_TYPE_FED_IDS: {
          // MessageType: 1 byte.
          // Federate ID: 2 bytes long.
          // Should never be received by a federate.

          Log.error(this, () => {
            return "Received MSG_TYPE_FED_IDS message from the RTI.";
          });
          throw new Error(
            "Received a MSG_TYPE_FED_IDS message from the RTI. " +
              "MSG_TYPE_FED_IDS messages may only be sent by federates"
          );
        }
        case RTIMessageTypes.MSG_TYPE_TIMESTAMP: {
          // MessageType: 1 byte.
          // Timestamp: 8 bytes.

          const incomplete = assembledData.length < 9 + bufferIndex;

          if (incomplete) {
            this.chunkedBuffer = Buffer.alloc(
              assembledData.length - bufferIndex
            );
            assembledData.copy(this.chunkedBuffer, 0, bufferIndex);
          } else {
            const timeBuffer = Buffer.alloc(8);
            assembledData.copy(timeBuffer, 0, bufferIndex + 1, bufferIndex + 9);
            const startTime = TimeValue.fromBinary(timeBuffer);
            Log.debug(this, () => {
              return (
                "Received MSG_TYPE_TIMESTAMP buffer from the RTI " +
                `with startTime: ${timeBuffer.toString("hex")}`
              );
            });
            Log.debug(this, () => {
              return (
                "Received MSG_TYPE_TIMESTAMP message from the RTI " +
                `with startTime: ${startTime}`
              );
            });
            this.emit("startTime", startTime);
          }

          bufferIndex += 9;
          break;
        }
        case RTIMessageTypes.MSG_TYPE_MESSAGE: {
          // MessageType: 1 byte.
          // Message: The next two bytes will be the ID of the destination port
          // The next two bytes are the destination federate ID (which can be ignored).
          // The next four bytes after that will be the length of the message
          // The remaining bytes are the message.

          const incomplete = assembledData.length < 9 + bufferIndex;

          if (incomplete) {
            this.chunkedBuffer = Buffer.alloc(
              assembledData.length - bufferIndex
            );
            assembledData.copy(this.chunkedBuffer, 0, bufferIndex);
            bufferIndex += 9;
          } else {
            const destPortID = assembledData.readUInt16LE(bufferIndex + 1);
            const messageLength = assembledData.readUInt32LE(bufferIndex + 5);

            // Once the message length is parsed, we can determine whether
            // the body of the message has been chunked.
            const isChunked =
              messageLength > assembledData.length - (bufferIndex + 9);

            if (isChunked) {
              // Copy the unprocessed remainder of assembledData into chunkedBuffer
              this.chunkedBuffer = Buffer.alloc(
                assembledData.length - bufferIndex
              );
              assembledData.copy(this.chunkedBuffer, 0, bufferIndex);
            } else {
              // Finish processing the complete message.
              const messageBuffer = Buffer.alloc(messageLength);
              assembledData.copy(
                messageBuffer,
                0,
                bufferIndex + 9,
                bufferIndex + 9 + messageLength
              );
              this.emit("message", destPortID, messageBuffer);
            }

            bufferIndex += messageLength + 9;
          }
          break;
        }
        case RTIMessageTypes.MSG_TYPE_TAGGED_MESSAGE: {
          // MessageType: 1 byte.
          // The next two bytes will be the ID of the destination port.
          // The next two bytes are the destination federate ID.
          // The next four bytes after that will be the length of the message
          // The next eight bytes will be the timestamp.
          // The next four bytes will be the microstep of the message.
          // The remaining bytes are the message.

          const incomplete = assembledData.length < 21 + bufferIndex;

          if (incomplete) {
            this.chunkedBuffer = Buffer.alloc(
              assembledData.length - bufferIndex
            );
            assembledData.copy(this.chunkedBuffer, 0, bufferIndex);
            bufferIndex += 21;
          } else {
            const destPortID = assembledData.readUInt16LE(bufferIndex + 1);
            const messageLength = assembledData.readUInt32LE(bufferIndex + 5);

            const tagBuffer = Buffer.alloc(12);
            assembledData.copy(tagBuffer, 0, bufferIndex + 9, bufferIndex + 21);
            const tag = Tag.fromBinary(tagBuffer);
            Log.debug(this, () => {
              return `Received an RTI MSG_TYPE_TAGGED_MESSAGE: Tag Buffer: ${String(
                tag
              )}`;
            });
            // FIXME: Process microstep properly.

            const isChunked =
              messageLength > assembledData.length - (bufferIndex + 21);

            if (isChunked) {
              // Copy the unprocessed remainder of assembledData into chunkedBuffer
              this.chunkedBuffer = Buffer.alloc(
                assembledData.length - bufferIndex
              );
              assembledData.copy(this.chunkedBuffer, 0, bufferIndex);
            } else {
              // Finish processing the complete message.
              const messageBuffer = Buffer.alloc(messageLength);
              assembledData.copy(
                messageBuffer,
                0,
                bufferIndex + 21,
                bufferIndex + 21 + messageLength
              );
              this.emit("timedMessage", destPortID, messageBuffer, tag);
            }

            bufferIndex += messageLength + 21;
            break;
          }
          // TODO (axmmisaka): was this intended to be a fallthrough?
          break;
        }
        // FIXME: It's unclear what should happen if a federate gets this
        // message.
        case RTIMessageTypes.MSG_TYPE_RESIGN: {
          // MessageType: 1 byte.
          Log.debug(this, () => {
            return "Received an RTI MSG_TYPE_RESIGN.";
          });
          Log.error(this, () => {
            return (
              "FIXME: No functionality has " +
              "been implemented yet for a federate receiving a MSG_TYPE_RESIGN message from " +
              "the RTI"
            );
          });
          bufferIndex += 1;
          break;
        }
        case RTIMessageTypes.MSG_TYPE_NEXT_EVENT_TAG: {
          // MessageType: 1 byte.
          // Timestamp: 8 bytes.
          // Microstep: 4 bytes.
          Log.error(this, () => {
            return (
              "Received an RTI MSG_TYPE_NEXT_EVENT_TAG. This message type " +
              "should not be received by a federate"
            );
          });
          bufferIndex += 13;
          break;
        }
        case RTIMessageTypes.MSG_TYPE_TAG_ADVANCE_GRANT: {
          // MessageType: 1 byte.
          // Timestamp: 8 bytes.
          // Microstep: 4 bytes.
          Log.debug(this, () => {
            return "Received an RTI MSG_TYPE_TAG_ADVANCE_GRANT";
          });
          const tagBuffer = Buffer.alloc(12);
          assembledData.copy(tagBuffer, 0, bufferIndex + 1, bufferIndex + 13);
          const tag = Tag.fromBinary(tagBuffer);
          this.emit("timeAdvanceGrant", tag);
          bufferIndex += 13;
          break;
        }
        case RTIMessageTypes.MSG_TYPE_PROVISIONAL_TAG_ADVANCE_GRANT: {
          Log.debug(this, () => {
            return "Received an RTI MSG_TYPE_PROVISIONAL_TAG_ADVANCE_GRANT";
          });
          const tagBuffer = Buffer.alloc(12);
          assembledData.copy(tagBuffer, 0, bufferIndex + 1, bufferIndex + 13);
          const tag = Tag.fromBinary(tagBuffer);
          Log.debug(this, () => {
            return `PTAG value: ${tag}`;
          });
          this.emit("provisionalTimeAdvanceGrant", tag);
          bufferIndex += 13;
          break;
        }
        case RTIMessageTypes.MSG_TYPE_LOGICAL_TAG_COMPLETE: {
          // Logial Time Complete: The next eight bytes will be the timestamp.
          Log.error(this, () => {
            return (
              "Received an RTI MSG_TYPE_LOGICAL_TAG_COMPLETE.  This message type " +
              "should not be received by a federate"
            );
          });
          bufferIndex += 13;
          break;
        }
        case RTIMessageTypes.MSG_TYPE_STOP_REQUEST: {
          // The next 8 bytes will be the timestamp.
          // The next 4 bytes will be the microstep.
          Log.debug(this, () => {
            return "Received an RTI MSG_TYPE_STOP_REQUEST";
          });
          const tagBuffer = Buffer.alloc(12);
          assembledData.copy(tagBuffer, 0, bufferIndex + 1, bufferIndex + 13);
          const tag = Tag.fromBinary(tagBuffer);
          this.emit("stopRequest", tag);
          bufferIndex += 13;
          break;
        }
        case RTIMessageTypes.MSG_TYPE_STOP_GRANTED: {
          // The next 8 bytes will be the time at which the federates will stop.
          // The next 4 bytes will be the microstep at which the federates will stop.
          Log.debug(this, () => {
            return "Received an RTI MSG_TYPE_STOP_GRANTED";
          });
          const tagBuffer = Buffer.alloc(12);
          assembledData.copy(tagBuffer, 0, bufferIndex + 1, bufferIndex + 13);
          const tag = Tag.fromBinary(tagBuffer);
          this.emit("stopRequestGranted", tag);
          bufferIndex += 13;
          break;
        }
        case RTIMessageTypes.MSG_TYPE_PORT_ABSENT: {
          // The next 2 bytes are the port id.
          // The next 2 bytes will be the federate id of the destination federate.
          // The next 8 bytes are the intended time of the absent message
          // The next 4 bytes are the intended microstep of the absent message
          const portID = assembledData.readUInt16LE(bufferIndex + 1);
          // The next part of the message is the federate_id, but we don't need it.
          // let federateID = assembledData.readUInt16LE(bufferIndex + 3);
          const tagBuffer = Buffer.alloc(12);
          assembledData.copy(tagBuffer, 0, bufferIndex + 5, bufferIndex + 17);
          const intendedTag = Tag.fromBinary(tagBuffer);
          Log.debug(this, () => {
            return `Handling port absent for tag ${String(
              intendedTag
            )} for port ${portID}.`;
          });
          this.emit("portAbsent", portID, intendedTag);
          bufferIndex += 17;
          break;
        }
        case RTIMessageTypes.MSG_TYPE_ACK: {
          Log.debug(this, () => {
            return "Received an RTI MSG_TYPE_ACK";
          });
          bufferIndex += 1;
          break;
        }
        case RTIMessageTypes.MSG_TYPE_REJECT: {
          const rejectionReason = assembledData.readUInt8(bufferIndex + 1);
          Log.error(this, () => {
            return `Received an RTI MSG_TYPE_REJECT. Rejection reason: ${rejectionReason}`;
          });
          bufferIndex += 2;
          break;
        }
        default: {
          throw new Error(
            `Unrecognized message type in message from the RTI: ${assembledData.toString(
              "hex"
            )}.`
          );
        }
      }
    }
    Log.debug(this, () => {
      return "exiting handleSocketData";
    });
  }
}

/**
 * Enum type to store the state of stop request.
 * */
enum StopRequestState {
  NOT_SENT,
  SENT,
  GRANTED
}

/**
 * Class for storing stop request-related information
 * including the current state and the tag associated with the stop requested or stop granted.
 */
class StopRequestInfo {
  constructor(state: StopRequestState, tag: Tag) {
    this.state = state;
    this.tag = tag;
  }

  readonly state: StopRequestState;

  readonly tag: Tag;
}

/**
 * A federated app is an app containing federates as its top level reactors.
 * A federate is a component in a distributed reactor execution in which
 * reactors from the same (abstract) model run in distinct networked processes.
 * A federated app contains the federates designated to run in a particular
 * process. The federated program is coordinated by the RTI (Run Time Infrastructure).
 * Like an app, a federated app is the top level reactor for a particular process,
 * but a federated app must follow the direction of the RTI for beginning execution,
 * advancing time, and exchanging messages with other federates.
 *
 * Note: There is no special class for a federate. A federate is the name for a top
 * level reactor of a federated app.
 */
export class FederatedApp extends App {
  /**
   * A federate's rtiClient establishes the federate's connection to
   * the RTI (Run Time Infrastructure). When socket events occur,
   * the rtiClient processes socket-level data into events it emits at the
   * Federate's level of abstraction.
   */
  private readonly rtiClient: RTIClient;

  /**
   * Variable to track how far in the reaction queue we can go until we need to wait for more network port statuses to be known.
   */
  private maxLevelAllowedToAdvance = 0;

  /**
   * An array of network receivers
   */
<<<<<<< HEAD
  private readonly networkReceivers: Array<NetworkReceiver<unknown>> = [];
=======
  private readonly networkReceivers = new Map<
    number,
    NetworkReceiver<unknown>
  >();
>>>>>>> 6b55c293

  /**
   * An array of network senders
   */
<<<<<<< HEAD
  private readonly networkSenders: Array<NetworkSender> = [];
=======
  private readonly networkSenders: NetworkSender[] = [];
>>>>>>> 6b55c293

  /**
   * An array of port absent reactions
   */
  private readonly portAbsentReactions = new Set<Reaction<Variable[]>>();

  /**
   * Stop request-related information
   * including the current state and the tag associated with the stop requested or stop granted.
   */
  private stopRequestInfo: StopRequestInfo = new StopRequestInfo(
    StopRequestState.NOT_SENT,
    new Tag(TimeValue.forever(), 0)
  );

  /**
   * The largest time advance grant received so far from the RTI,
   * or NEVER if no time advance grant has been received yet.
   * An RTI synchronized Federate cannot advance its logical time
   * beyond this value.
   */
  private greatestTimeAdvanceGrant: Tag = new Tag(TimeValue.never(), 0);

  private readonly upstreamFedIDs: number[] = [];

  private readonly upstreamFedDelays: TimeValue[] = [];

  private readonly downstreamFedIDs: number[] = [];

  /**
   * The default value, null, indicates there is no output depending on a physical action.
   */
  private minDelayFromPhysicalActionToFederateOutput: TimeValue | null = null;

  rtiPort: number;

  rtiHost: string;

  public addUpstreamFederate(fedID: number, fedDelay: TimeValue): void {
    this.upstreamFedIDs.push(fedID);
    this.upstreamFedDelays.push(fedDelay);
    this._isLastTAGProvisional = true;
  }

  public addDownstreamFederate(fedID: number): void {
    this.downstreamFedIDs.push(fedID);
  }

  public setMinDelayFromPhysicalActionToFederateOutput(
    minDelay: TimeValue
  ): void {
    this.minDelayFromPhysicalActionToFederateOutput = minDelay;
  }

  /**
   * Getter for greatestTimeAdvanceGrant
   */
  public _getGreatestTimeAdvanceGrant(): Tag {
    return this.greatestTimeAdvanceGrant;
  }

  /**
   *  @override
   *  Send RTI the MSG_STOP_REQUEST
   *  Setting greatest time advance grant needs to modify or remove
   */
  protected _shutdown(): void {
    // Ignore federatate's _shutdown call if stop is requested.
    // The final shutdown should be done by calling super._shutdown.
    if (this.stopRequestInfo.state !== StopRequestState.NOT_SENT) {
      Log.global.debug(
        "Ignoring FederatedApp._shutdown() as stop is already requested to RTI."
      );
      return;
    }
    const endTag = this._getEndOfExecution();
    if (
      endTag === undefined ||
      this.util.getCurrentTag().isSmallerThan(endTag)
    ) {
      this.sendRTIStopRequest(this.util.getCurrentTag().getMicroStepsLater(1));
    } else {
      Log.global.debug(
        "Ignoring FederatedApp._shutdown() since EndOfExecution is already set earlier than current tag." +
          `currentTag: ${this.util.getCurrentTag()} endTag: ${String(endTag)}`
      );
    }
  }

  /**
   * Return whether the next event can be handled, or handling the next event
   * has to be postponed to a later time.
   *
   * If this federated app has not received a sufficiently large time advance
   * grant (TAG) from the RTI for the next event, send it a Next Event Time
   * (NET) message and return. _next() will be called when a new greatest TAG
   * is received. The NET message is not sent if the connection to the RTI is
   * closed. FIXME: what happens in that case? Will next be called?
   * @param nextEvent
   */
  protected _canProceed(nextEvent: TaggedEvent<unknown>): boolean {
    let tagBarrier = new Tag(TimeValue.never());
    // Set tag barrier using the tag when stop is requested but not granted yet.
    // Otherwise, set the tagBarrier using the greated TAG.
    if (this.stopRequestInfo.state === StopRequestState.SENT) {
      tagBarrier = this.stopRequestInfo.tag;
      if (
        this.upstreamFedIDs.length === 0 &&
        tagBarrier.isSmallerThan(nextEvent.tag)
      ) {
        return false;
      }
    } else {
      tagBarrier = this._getGreatestTimeAdvanceGrant();
    }

    if (this.upstreamFedIDs.length !== 0) {
      if (tagBarrier.isSmallerThan(nextEvent.tag)) {
        if (
          this.minDelayFromPhysicalActionToFederateOutput !== null &&
          this.downstreamFedIDs.length > 0
        ) {
          const physicalTime = getCurrentPhysicalTime();
          if (
            physicalTime
              .add(this.minDelayFromPhysicalActionToFederateOutput)
              .isEarlierThan(nextEvent.tag.time)
          ) {
            Log.debug(
              this,
              () => `Adding dummy event for time: ${physicalTime}`
            );
            this._addDummyEvent(new Tag(physicalTime));
            return false;
          }
        }
        // FIXME: NET should be sent from a federate that doesn't have any upstream federates
        //        See issue #.
        this.sendRTINextEventTag(nextEvent.tag);
        Log.debug(
          this,
          () =>
            "The greatest time advance grant " +
            "received from the RTI is less than the timestamp of the " +
            "next event on the event queue"
        );
        Log.global.debug("Exiting _next.");
        return false;
      }
    }
    return true;
  }

  protected _iterationComplete(): void {
    const currentTime = this.util.getCurrentTag();
    this.sendRTILogicalTimeComplete(currentTime);
  }

  protected _finish(): void {
    this.sendRTILogicalTimeComplete(this.util.getCurrentTag());
    this.sendRTIResign();
    this.shutdownRTIClient();
    super._finish();
  }

  // FIXME: Some of the App settings (like fast) are probably incompatible
  // with federated execution.

  /**
   * Federated app constructor. The primary difference from an App constructor
   * is the federateID and the rtiPort.
   * @param federationID Unique ID of the federation that this federate will join.
   * @param federateID The ID for the federate assigned to this federatedApp.
   * For compatability with the C RTI the ID must be expressable as a 16 bit
   * unsigned short. The ID must be unique among all federates and be a number
   * between 0 and NUMBER_OF_FEDERATES - 1.
   * @param rtiPort The network socket port for communication with the RTI.
   * @param rtiHost The network host (IP address) for communication with the RTI.
   * @param executionTimeout Terminate execution after the designated delay.
   * @param keepAlive Continue execution when the event loop is empty.
   * @param fast Execute as fast as possible, allowing logical time to exceed physical time.
   * @param success Optional argument. Called when the FederatedApp exits with success.
   * @param failure Optional argument. Called when the FederatedApp exits with failure.
   */
  constructor(
    config: FederateConfig,
    success?: () => void,
    failure?: () => void
  ) {
    super(
      config.executionTimeout,
      config.keepAlive,
      config.fast,
      // Let super class (App) call FederateApp's _shutdown in success and failure.
      () => {
        success?.();
        this._shutdown();
      },
      () => {
        failure?.();
        this._shutdown();
      }
    );
    if (config.rtiPort === 0) {
      // When given rtiPort is 0, set it to default, 15045.
      this.rtiPort = 15045;
    } else {
      this.rtiPort = config.rtiPort;
    }
    this.rtiClient = new RTIClient(config.federationID, config.federateID);
    this.rtiHost = config.rtiHost;
    for (const sendsToFedId of config.sendsTo) {
      this.addDownstreamFederate(sendsToFedId);
    }
    if (config.dependsOn.length !== config.upstreamConnectionDelays.length) {
      // The length of the array upstreamConnectionDelays must be the same as
      // the length of the array depensOn.
      throw Error(
        "The lengths of dependsOn upstreamConnectionDelays mismatch."
      );
    }
    for (let index = 0; index < config.dependsOn.length; index++) {
      let minOutputConnectionDelay = TimeValue.forever();
      for (const candidate of config.upstreamConnectionDelays[index]) {
        if (minOutputConnectionDelay.isLaterThan(candidate)) {
          minOutputConnectionDelay = candidate;
        }
      }
      this.addUpstreamFederate(
        config.dependsOn[index],
        minOutputConnectionDelay
      );
    }
  }

  /**
   * Register a network receiver reactors. It must be registered so it is known by this
   * FederatedApp and used when add edges for TPO levels and may be used when a message
   * for the associated port has been received via the RTI.
   *
   * Unfortunately, the data type of the action has to be `unknown`,
   * meaning that the type checker cannot check whether uses of the action are type safe.
   * In an alternative design, type information might be preserved. TODO(marten): Look into this.
   * @param networkReceiver The designated network receiver reactor.
   */
  public registerNetworkReceiver(
<<<<<<< HEAD
=======
    portID: number,
>>>>>>> 6b55c293
    networkReceiver: NetworkReceiver<unknown>
  ): void {
    this.networkReceivers.set(portID, networkReceiver);
  }

  /**
   * Register a network sender reactors. It must be registered so it is known by this
   * FederatedApp to be used when register portAbsentReaction and add edges for TPO levels.
   * @param networkSender The designated network sender reactor
   */
  public registerNetworkSender(networkSender: NetworkSender): void {
    this.networkSenders.push(networkSender);

    const portAbsentReaction = networkSender.getPortAbsentReaction();
    if (portAbsentReaction !== undefined) {
      this.portAbsentReactions.add(portAbsentReaction);
    }
  }

  /**
   * 
   * @param tag 
   */
  private updateLastKnownStatusOnInputPorts(tag:Tag): void {
    // FIXME: Fill this function
    // this.updateMaxLevel(this.greatestTimeAdvanceGrant, this._isLastTAGProvisional);
  }

  /**
   * 
   * @param tag 
   * @param portID 
   */
  private updateLastKnownStatusOnInputPort(tag:Tag, portID: number): void {
    // FIXME: Fill this function
    // this.updateMaxLevel(this.greatestTimeAdvanceGrant, this._isLastTAGProvisional);
  }

  /**
   * @override
   * 
   */
  protected resetStatusFieldsOnInputPorts():void {
    for (const networkReceiver of this.networkReceivers) {
      networkReceiver.setNetworkPortStatus(PortStatus.UNKNOWN);
    }
    Log.debug(this, () => {
      return "Resetting port status fields.";
    });
    // this.updateMaxLevel(this.greatestTimeAdvanceGrant, this._isLastTAGProvisional);
  }

  /**
   * Enqueue network output control reactions that will send a MSG_TYPE_PORT_ABSENT
   * message to downstream federates if a given network output port is not present.
   */
  protected enqueuePortAbsentReactions(): void {
    this.portAbsentReactions.forEach((reaction) => {
      this._reactionQ.push(reaction);
    });
  }

  /**
   * @brief Attempts to update the max level the reaction queue is allowed to advance to
   * for the current logical timestep.
   * 
   * @param tag 
   * @param isProvisional 
   */
  private updateMaxLevel(tag: Tag, isProvisional: boolean): void {
    // FIXME: Fill this function
  }

  /**
   * Send a message to a potentially remote federate's port via the RTI. This message
   * is untimed, and will be timestamped by the destination federate when it is received.
   * @param msg The message encoded as a Buffer.
   * @param destFederateID The ID of the federate intended to receive the message.
   * @param destPortID The ID of the federate's port intended to receive the message.
   */
  public sendRTIMessage<T>(
    msg: T,
    destFederateID: number,
    destPortID: number
  ): void {
    Log.debug(this, () => {
      return (
        `Sending RTI message to federate ID: ${destFederateID}` +
        ` port ID: ${destPortID}`
      );
    });
    this.rtiClient.sendRTIMessage(msg, destFederateID, destPortID);
  }

  /**
   * Send a timed message to a potentially remote FederateInPort via the RTI.
   * This message is timed, meaning it carries the logical timestamp of this federate
   * when this function is called.
   * @param msg The message encoded as a Buffer.
   * @param destFederateID The ID of the Federate intended to receive the message.
   * @param destPortID The ID of the FederateInPort intended to receive the message.
   * @param time The offset from the current time that the message should have.
   */
  public sendRTITimedMessage<T>(
    msg: T,
    destFederateID: number,
    destPortID: number,
    time: TimeValue | undefined
  ): void {
    const absTime = this.util.getCurrentTag().getLaterTag(time).toBinary();
    Log.debug(this, () => {
      return (
        `Sending RTI timed message to federate ID: ${destFederateID}` +
        ` port ID: ${destPortID} and time: ${absTime.toString("hex")}`
      );
    });
    this.rtiClient.sendRTITimedMessage(
      msg,
      destFederateID,
      destPortID,
      absTime
    );
  }

  /**
   * Send a logical time complete message to the RTI. This should be called whenever
   * this federate is ready to advance beyond the given logical time.
   * @param completeTimeValue The TimeValue that is now complete.
   */
  public sendRTILogicalTimeComplete(completeTag: Tag): void {
    const binaryTag = completeTag.toBinary();
    Log.debug(this, () => {
      return `Sending RTI logical time complete with time: ${String(
        completeTag
      )}`;
    });
    this.rtiClient.sendRTILogicalTimeComplete(binaryTag);
  }

  /**
   * Send a resign message to the RTI. This message indicates this federated
   * app is shutting down, and should not be directed any new messages.
   */
  public sendRTIResign(): void {
    this.rtiClient.sendRTIResign();
  }

  /**
   * Send a next event time message to the RTI. This should be called
   * when this federated app is unable to advance logical time beause it
   * has not yet received a sufficiently large time advance grant.
   * @param nextTag The time to which this federate would like to
   * advance logical time.
   */
  public sendRTINextEventTag(nextTag: Tag): void {
    Log.debug(this, () => {
      return `Sending RTI next event time with time: ${nextTag}`;
    });
    const tag = nextTag.toBinary();
    this.rtiClient.sendRTINextEventTag(tag);
  }

  /**
   * Send the RTI a stop request message.
   */
  public sendRTIStopRequest(stopTag: Tag): void {
    Log.debug(this, () => {
      return `Sending RTI stop request with time: ${stopTag}`;
    });
    this.stopRequestInfo = new StopRequestInfo(StopRequestState.SENT, stopTag);
    const tag = stopTag.toBinary();
    this.rtiClient.sendRTIStopRequest(tag);
  }

  /**
   * Send the RTI a stop request reply message.
   */
  public sendRTIStopRequestReply(stopTag: Tag): void {
    Log.debug(this, () => {
      return `Sending RTI stop request reply with time: ${stopTag}`;
    });
    this.stopRequestInfo = new StopRequestInfo(StopRequestState.SENT, stopTag);
    const tag = stopTag.toBinary();
    this.rtiClient.sendRTIStopRequestReply(tag);
  }

  /**
   * Send a port absent message to the destination port, informing the
   * remote federate that the current federate will not produce an event
   * on this network port at the current logical time.
   *
   * @param additionalDelay The offset applied to the timestamp
   *  using after. The additional delay will be greater or equal to zero
   *  if an after is used on the connection. If no after is given in the
   *  program, NEVER is passed.
   * @param destFederatedID The fed ID of the receiving federate.
   * @param destPortID The ID of the receiving port.
   */
  public sendRTIPortAbsent(
    destFederateID: number,
    destPortID: number,
    additionalDelay: TimeValue | undefined
  ): void {
    const intendedTag = this.util.getCurrentTag().getLaterTag(additionalDelay);
    Log.debug(this, () => {
      return (
        `Sending RTI port absent for tag ${String(
          intendedTag
        )} to federate ID: ${destFederateID}` + ` port ID: ${destPortID}.`
      );
    });
    this.rtiClient.sendRTIPortAbsent(destFederateID, destPortID, intendedTag);
  }

  /**
   * Shutdown the RTI Client by closing its socket connection to
   * the RTI.
   */
  public shutdownRTIClient(): void {
    this.rtiClient.closeRTIConnection();
  }

  /**
   * 
   */
  _addEdgesForTpoLevels():void {
    const networkReceivers = this.networkReceivers as NetworkReactor[];
    const networkReactors = networkReceivers.concat(this.networkSenders as NetworkReactor[]);
    networkReactors.sort((a: NetworkReactor, b: NetworkReactor): number => {
      return a.getTpoLevel() - b.getTpoLevel();
    })

    for (let i = 0; i < networkReactors.length - 1; i++) {
      for (const upstream of networkReactors[i].getReactions()) {
        for (const downstream of networkReactors[i + 1].getReactions()) {
          this._dependencyGraph.addEdge(upstream, downstream);
        }
      }
    }
  }

  /**
   * @override
   * Register this federated app with the RTI and request a start time.
   * This function registers handlers for the events produced by the federated app's
   * rtiClient and connects to the RTI. The federated app cannot schedule
   * the start of the runtime until the rtiClient has received a start
   * time message from the RTI.
   */
  _start(): void {
    this._addEdgesForTpoLevels();

    this._analyzeDependencies();

    this._loadStartupReactions();

    this.rtiClient.on("connected", () => {
      this.rtiClient.sendNeighborStructure(
        this.upstreamFedIDs,
        this.upstreamFedDelays,
        this.downstreamFedIDs
      );
      this.rtiClient.sendUDPPortNumToRTI(65535);
      this.rtiClient.requestStartTimeFromRTI(getCurrentPhysicalTime());
    });

    this.rtiClient.on("startTime", (startTime: TimeValue) => {
      if (startTime != null) {
        Log.info(this, () => Log.hr);
        Log.info(this, () => Log.hr);
        Log.info(this, () => {
          return `Scheduling federate start for ${startTime}`;
        });
        Log.info(this, () => Log.hr);

        // Set an alarm to start execution at the designated startTime
        const currentPhysTime = getCurrentPhysicalTime();
        let startDelay: TimeValue;
        if (startTime.isEarlierThan(currentPhysTime)) {
          startDelay = TimeValue.secs(0);
        } else {
          startDelay = startTime.subtract(currentPhysTime);
        }
        this._alarm.set(() => {
          this._determineStartAndEndOfExecution(startTime);
          this._startExecuting();
        }, startDelay);
      } else {
        throw Error("RTI start time is not known.");
      }
    });

    this.rtiClient.on(
      "message",
      <T>(destPortID: number, messageBuffer: Buffer) => {
        Log.debug(this, () => {
          return "(Untimed) Message received from RTI.";
        });
        // TODO (axmmisaka): use a type-safe interface, like io.ts?
        // eslint-disable-next-line @typescript-eslint/no-unsafe-assignment
        const value: T = JSON.parse(messageBuffer.toString());

        try {
          this.networkReceivers.get(destPortID)?.handleMessage(value);
        } catch (e) {
          Log.error(this, () => {
            return `${e}`;
          });
        }
      }
    );

    this.rtiClient.on(
      "timedMessage",
      <T>(destPortID: number, messageBuffer: Buffer, tag: Tag) => {
        Log.debug(this, () => {
          return `Timed Message received from RTI with tag ${tag}.`;
        });
        // TODO (axmmisaka): use a type-safe interface, like io.ts?
        // eslint-disable-next-line @typescript-eslint/no-unsafe-assignment
        const value: T = JSON.parse(messageBuffer.toString());

<<<<<<< HEAD
        this.updateLastKnownStatusOnInputPort(tag, destPortID);
        
        for (const candidate of this.networkReceivers) {
          if (candidate.getPortID() === destPortID) {
            candidate.handleTimedMessage(destPortID, value, tag);
          }
=======
        try {
          this.networkReceivers.get(destPortID)?.handleTimedMessage(value, tag);
        } catch (e) {
          Log.error(this, () => {
            return `${e}`;
          });
>>>>>>> 6b55c293
        }
      }
    );

    this.rtiClient.on("timeAdvanceGrant", (tag: Tag) => {
      Log.debug(this, () => {
        return `Time Advance Grant received from RTI for ${tag}.`;
      });

      this.updateLastKnownStatusOnInputPorts(tag);

      if (this.greatestTimeAdvanceGrant.isSmallerThan(tag)) {
        // Update the greatest time advance grant and immediately
        // wake up _next, in case it was blocked by the old time advance grant
        this.greatestTimeAdvanceGrant = tag;
        this._isLastTAGProvisional = false;
        this._requestImmediateInvocationOfNext();
      }
    });

    this.rtiClient.on("provisionalTimeAdvanceGrant", (tag: Tag) => {
      Log.debug(this, () => {
        return `Provisional Time Advance Grant received from RTI for ${String(
          tag
        )}.`;
      });
      if (this.greatestTimeAdvanceGrant.isSmallerThan(tag)) {
        // Update the greatest time advance grant and immediately
        // wake up _next, in case it was blocked by the old time advance grant
        // FIXME: Temporarily disabling PTAG handling until the
        // MLAA based execution is implemented.
        /*
                this.greatestTimeAdvanceGrant = tag;
                this._isLastTAGProvisional = true;
                this._requestImmediateInvocationOfNext();
                */
                // this.updateMaxLevel();
      }
    });

    this.rtiClient.on("stopRequest", (tag: Tag) => {
      Log.debug(this, () => {
        return `Stop Request received from RTI for ${tag}.`;
      });

      if (this.util.getCurrentTag().isSmallerThan(tag)) {
        this.sendRTIStopRequestReply(tag);
      } else {
        this.sendRTIStopRequestReply(
          this.util.getCurrentTag().getMicroStepsLater(1)
        );
      }
    });

    this.rtiClient.on("stopRequestGranted", (tag: Tag) => {
      // Note that this should not update the greatest TAG.
      // Instead this only updates the endOfExecution.
      Log.debug(this, () => {
        return `Stop Request Granted received from RTI for ${tag}.`;
      });
      this.stopRequestInfo = new StopRequestInfo(StopRequestState.GRANTED, tag);

      if (tag.isSmallerThan(this.util.getCurrentTag())) {
        this.util.reportError(
          "RTI granted a MSG_TYPE_STOP_GRANTED tag that is equal to or less than this federate's current tag " +
            `(${String(
              this.util.getCurrentTag().time.subtract(this.util.getStartTime())
            )}, ${this.util.getCurrentTag().microstep}). ` +
            "Stopping at the next microstep instead."
        );
        super._shutdown();
      } else this._setEndOfExecution(tag);
    });

    this.rtiClient.on("portAbsent", (portID: number, intendedTag: Tag) => {
      Log.debug(this, () => {
        return `Port Absent received from RTI for ${intendedTag}.`;
      });
      // FIXME: Temporarily disabling portAbsent until the
      // MLAA based execution is implemented.
      // this.updatelastKnownStatusTag(intendedTag, portID);
      // if (this._isReactionRemainedAtThisTag === true) {
      //     this._requestImmediateInvocationOfNext();
      // }
    });

    this.rtiClient.connectToRTI(this.rtiPort, this.rtiHost);
    Log.info(this, () => {
      return `Connecting to RTI on port: ${this.rtiPort}`;
    });
  }
}

/**
 * A RemoteFederatePort represents a FederateInPort in another federate.
 * It contains the information needed to address RTI messages to the remote
 * port.
 */
export class RemoteFederatePort {
  constructor(
    public federateID: number,
    public portID: number
  ) {}
}<|MERGE_RESOLUTION|>--- conflicted
+++ resolved
@@ -17,7 +17,6 @@
   getCurrentPhysicalTime,
   Alarm,
   App,
-  PortStatus,
   Reactor
 } from "./internal";
 // ---------------------------------------------------------------------//
@@ -305,58 +304,42 @@
   }
 
   /**
-   * This function returns its own reactions. Those reactions are needed to add
-   * edges for TPO levels.
+   * This function returns this network reactor's own reactions. 
+   * The edges of those reactions (e.g. port absent reactions, port present reactions, ...) 
+   * should be added to the dependency graph according to TPO levels.
    * @returns
    */
   public getReactions():Array<Reaction<Variable[]>> {
     return this._getReactions();
-  }
-
-  /**
-   * This function is for NetworkSender reactors.
-   * The last reaction of a NetworkSender reactor is 'portAbsentReactor'.
-   * @returns portAbsentReactor of this NetworkSender reactor
-   */
-  public getLastReactioOrMutation(): Reaction<Variable[]> | undefined {
-    return this._getLastReactionOrMutation();
   }
 }
 
 /**
  * A network sender is a reactor containing a portAbsentReaction.
  */
-<<<<<<< HEAD
-export class NetworkReceiver<T> extends NetworkReactor {
-  /*
-   * A FederatePortAction instance of this NetworkReactor. The action is only registered when this
-   * reactor is a network receiver. Otherwise, it is remained undefined.
-   */
-  private networkInputAction: FederatePortAction<T> | undefined = undefined;
-
-  // The port ID of networkInputAction. It is defined if this NetworkReactor is
-  // a network receiver.
-  private readonly portID: number;
-
-  constructor(parent: NetworkReactor, tpoLevel: number, portID: number) {
+export class NetworkSender extends NetworkReactor {
+  constructor(parent: Reactor, tpoLevel: number) {
     super(parent, tpoLevel);
-    this.portID = portID;
-=======
-export class NetworkSender extends Reactor {
+  }
   /**
    * The last reaction of a NetworkSender reactor is the "port absent" reaction.
    * @returns the "port absent" of this reactor
    */
   public getPortAbsentReaction(): Reaction<Variable[]> | undefined {
     return this._getLastReactionOrMutation();
->>>>>>> 6b55c293
-  }
+  }
+}
+
+export enum PortStatus {
+  PRESENT,
+  ABSENT,
+  UNKNOWN
 }
 
 /**
  * A network receiver is a reactor handling a network input.
  */
-export class NetworkReceiver<T> extends Reactor {
+export class NetworkReceiver<T> extends NetworkReactor {
   /**
    * A schedulable action of this NetworkReceiver's network input.
    */
@@ -366,6 +349,16 @@
    * The information of origin of this NetworkReceiver's network input action.
    */
   private networkInputActionOrigin: Origin | undefined;
+
+  /**
+   * The status of the port of this NetworkReceiver
+   */
+  private portStatus: PortStatus;
+
+  constructor(parent: Reactor, tpoLevel: number) {
+    super(parent, tpoLevel);
+    this.portStatus = PortStatus.UNKNOWN;
+  }
 
   /**
    * Register a federate port's action with the network receiver.
@@ -374,22 +367,24 @@
   public registerNetworkInputAction(
     networkInputAction: FederatePortAction<T>
   ): void {
-<<<<<<< HEAD
-    this.networkInputAction = networkInputAction;
-  }
-
-  public setNetworkPortStatus(status: portStatus): void {
-    this.networkInputAction!.portStatus = status;
-=======
     this.networkInputSchedAction = networkInputAction.asSchedulable(
       this._getKey(networkInputAction)
     );
     this.networkInputActionOrigin = networkInputAction.origin;
->>>>>>> 6b55c293
-  }
-
-  /**
-   * Handle a message being received from the RTI.
+  }
+
+  public getNetworkPortStatus(): PortStatus {
+    return this.portStatus;
+  }
+
+  public setNetworkPortStatus(status: PortStatus): void {
+    this.portStatus = status;
+  }
+
+  /**
+   * Handle a timed message being received from the RTI.
+   * This function is for NetworkReceiver reactors.
+   * @param portID The destination port ID of the message.
    * @param value The payload of the message.
    */
   public handleMessage(value: T): void {
@@ -436,16 +431,6 @@
         this.networkInputSchedAction.schedule(0, value);
       }
     }
-  }
-}
-
-/**
- * A network reactor is a reactor handling network actions (NetworkReceiver and NetworkSender).
- */
-export class NetworkSender extends NetworkReactor {
-
-  constructor(parent: Reactor, tpoLevel: number) {
-    super(parent, tpoLevel);
   }
 }
 
@@ -1265,23 +1250,15 @@
   /**
    * An array of network receivers
    */
-<<<<<<< HEAD
-  private readonly networkReceivers: Array<NetworkReceiver<unknown>> = [];
-=======
   private readonly networkReceivers = new Map<
     number,
     NetworkReceiver<unknown>
   >();
->>>>>>> 6b55c293
 
   /**
    * An array of network senders
    */
-<<<<<<< HEAD
-  private readonly networkSenders: Array<NetworkSender> = [];
-=======
   private readonly networkSenders: NetworkSender[] = [];
->>>>>>> 6b55c293
 
   /**
    * An array of port absent reactions
@@ -1528,10 +1505,7 @@
    * @param networkReceiver The designated network receiver reactor.
    */
   public registerNetworkReceiver(
-<<<<<<< HEAD
-=======
     portID: number,
->>>>>>> 6b55c293
     networkReceiver: NetworkReceiver<unknown>
   ): void {
     this.networkReceivers.set(portID, networkReceiver);
@@ -1575,7 +1549,7 @@
    * 
    */
   protected resetStatusFieldsOnInputPorts():void {
-    for (const networkReceiver of this.networkReceivers) {
+    for (const networkReceiver of this.networkReceivers.values()) {
       networkReceiver.setNetworkPortStatus(PortStatus.UNKNOWN);
     }
     Log.debug(this, () => {
@@ -1758,7 +1732,7 @@
    * 
    */
   _addEdgesForTpoLevels():void {
-    const networkReceivers = this.networkReceivers as NetworkReactor[];
+    const networkReceivers = Array.from(this.networkReceivers.values()) as NetworkReactor[];
     const networkReactors = networkReceivers.concat(this.networkSenders as NetworkReactor[]);
     networkReactors.sort((a: NetworkReactor, b: NetworkReactor): number => {
       return a.getTpoLevel() - b.getTpoLevel();
@@ -1854,21 +1828,12 @@
         // eslint-disable-next-line @typescript-eslint/no-unsafe-assignment
         const value: T = JSON.parse(messageBuffer.toString());
 
-<<<<<<< HEAD
-        this.updateLastKnownStatusOnInputPort(tag, destPortID);
-        
-        for (const candidate of this.networkReceivers) {
-          if (candidate.getPortID() === destPortID) {
-            candidate.handleTimedMessage(destPortID, value, tag);
-          }
-=======
         try {
           this.networkReceivers.get(destPortID)?.handleTimedMessage(value, tag);
         } catch (e) {
           Log.error(this, () => {
             return `${e}`;
           });
->>>>>>> 6b55c293
         }
       }
     );
