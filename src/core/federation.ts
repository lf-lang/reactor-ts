--- conflicted
+++ resolved
@@ -1199,19 +1199,10 @@
      * @param msg The message encoded as a Buffer.
      * @param destFederateID The ID of the Federate intended to receive the message.
      * @param destPortID The ID of the FederateInPort intended to receive the message.
-<<<<<<< HEAD
-     * @param additional_delay The offset applied to the timestamp using after.
-     * The additional delay will be greater or equal to zero if an after is used on the connection. 
-     * If no after is given in the program, NEVER is passed.
-     */
-    public sendRTITimedMessage<T extends Present>(msg: T, destFederateID: number, destPortID: number, additionalDelay: TimeValue) {
-        let time = this.util.getCurrentTag().getLaterTag(additionalDelay).toBinary();
-=======
      * @param time The offset from the current time that the message should have.
      */
     public sendRTITimedMessage<T extends Present>(msg: T, destFederateID: number, destPortID: number, time: number) {
         let absTime = this.util.getCurrentTag().getLaterTag(TimeValue.nsec(time)).toBinary();
->>>>>>> 0e9fba3d
         Log.debug(this, () => {return `Sending RTI timed message to federate ID: ${destFederateID}`
             + ` port ID: ${destPortID} and time: ${absTime.toString('hex')}`});
         this.rtiClient.sendRTITimedMessage(msg, destFederateID, destPortID, absTime);
