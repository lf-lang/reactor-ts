--- conflicted
+++ resolved
@@ -620,7 +620,6 @@
     }
 
     /**
-<<<<<<< HEAD
      * Send a port absent message to federate with fed_ID, informing the
      * remote federate that the current federate will not produce an event
      * on this network port at the current logical time.
