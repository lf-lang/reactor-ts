
import {Socket, createConnection, SocketConnectOpts} from 'net'
import {EventEmitter} from 'events';
import {
    Log, Tag, TimeValue, Origin, getCurrentPhysicalTime, Alarm,
    Present, App, Action, TaggedEvent, FederateConfig
} from './internal';

//---------------------------------------------------------------------//
// Federated Execution Constants and Enums                             //
//---------------------------------------------------------------------//

// FIXME: For now this constant is unused.
/** 
 *  Size of the buffer used for messages sent between federates.
 *  This is used by both the federates and the rti, so message lengths
 *  should generally match.
 */
export const BUFFER_SIZE: number = 256;

/** 
 *  Number of seconds that elapse between a federate's attempts
 *  to connect to the RTI.
 */
export const CONNECT_RETRY_INTERVAL: TimeValue = TimeValue.secs(2);

/** 
 *  Bound on the number of retries to connect to the RTI.
 *  A federate will retry every CONNECT_RETRY_INTERVAL seconds
 *  this many times before giving up. E.g., 500 retries every
 *  2 seconds results in retrying for about 16 minutes.
 */
export const CONNECT_NUM_RETRIES: number = 500;

/**
 * Message types defined for communication between a federate and the
 * RTI (Run Time Infrastructure).
 * In the C reactor target these message types are encoded as an unsigned char,
 * so to maintain compatability in TypeScript the magnitude must not exceed 255
 */
enum RTIMessageTypes {

    /**
     * Byte identifying a rejection of the previously received message.
     * The reason for the rejection is included as an additional byte
     * (uchar) (see below for encodings of rejection reasons).
     */
    MSG_TYPE_REJECT = 0,

    /** 
     *  Byte identifying a message from a federate to an RTI containing
     *  the federation ID and the federate ID. The message contains, in
     *  this order:
     *  * One byte equal to MSG_TYPE_FED_IDS.
     *  * Two bytes (ushort) giving the federate ID.
     *  * One byte (uchar) giving the length N of the federation ID.
     *  * N bytes containing the federation ID.
     *  Each federate needs to have a unique ID between 0 and
     *  NUMBER_OF_FEDERATES-1.
     *  Each federate, when starting up, should send this message
     *  to the RTI. This is its first message to the RTI.
     *  The RTI will respond with either MSG_TYPE_REJECT, MSG_TYPE_ACK, or MSG_TYPE_UDP_PORT.
     *  If the federate is a C target LF program, the generated federate
     *  code does this by calling synchronize_with_other_federates(),
     *  passing to it its federate ID.
     */
    MSG_TYPE_FED_IDS = 1,

    /**
     * Byte identifying a timestamp message, which is 64 bits long.
     * Each federate sends its starting physical time as a message of this
     * type, and the RTI broadcasts to all the federates the starting logical
     * time as a message of this type.
     */
    MSG_TYPE_TIMESTAMP = 2,

    /** 
     *  Byte identifying a message to forward to another federate.
     *  The next two bytes will be the ID of the destination port.
     *  The next two bytes are the destination federate ID.
     *  The four bytes after that will be the length of the message.
     *  The remaining bytes are the message.
     *  NOTE: This is currently not used. All messages are tagged, even
     *  on physical connections, because if "after" is used, the message
     *  may preserve the logical timestamp rather than using the physical time.
     */
    MSG_TYPE_MESSAGE = 3,

    /** 
     * Byte identifying that the federate is ending its execution.
     */
    MSG_TYPE_RESIGN = 4,

    /** 
     *  Byte identifying a timestamped message to forward to another federate.
     *  The next two bytes will be the ID of the destination reactor port.
     *  The next two bytes are the destination federate ID.
     *  The four bytes after that will be the length of the message.
     *  The next eight bytes will be the timestamp of the message.
     *  The next four bytes will be the microstep of the message.
     *  The remaining bytes are the message.
     *
     *  With centralized coordination, all such messages flow through the RTI.
     *  With decentralized coordination, tagged messages are sent peer-to-peer
     *  between federates and are marked with MSG_TYPE_P2P_TAGGED_MESSAGE.
     */
    MSG_TYPE_TAGGED_MESSAGE = 5,

    /** 
     * Byte identifying a next event tag (NET) message sent from a federate
     * in centralized coordination.
     * The next eight bytes will be the timestamp.
     * The next four bytes will be the microstep.
     * This message from a federate tells the RTI the tag of the earliest event 
     * on that federate's event queue. In other words, absent any further inputs 
     * from other federates, this will be the least tag of the next set of
     * reactions on that federate. If the event queue is empty and a timeout
     * time has been specified, then the timeout time will be sent. If there is
     * no timeout time, then FOREVER will be sent. Note that this message should
     * not be sent if there are physical actions and the earliest event on the event
     * queue has a tag that is ahead of physical time (or the queue is empty).
     * In that case, send TAN instead.
     */
     MSG_TYPE_NEXT_EVENT_TAG = 6,

    /** 
     * Byte identifying a time advance grant (TAG) sent by the RTI to a federate
     * in centralized coordination. This message is a promise by the RTI to the federate
     * that no later message sent to the federate will have a tag earlier than or
     * equal to the tag carried by this TAG message.
     * The next eight bytes will be the timestamp.
     * The next four bytes will be the microstep.
     */
    MSG_TYPE_TAG_ADVANCE_GRANT = 7,

    /** 
     * Byte identifying a provisional time advance grant (PTAG) sent by the RTI to a federate
     * in centralized coordination. This message is a promise by the RTI to the federate
     * that no later message sent to the federate will have a tag earlier than the tag
     * carried by this PTAG message.
     * The next eight bytes will be the timestamp.
     * The next four bytes will be the microstep.
     */
    MSG_TYPE_PROVISIONAL_TAG_ADVANCE_GRANT = 8,

    /** 
     * Byte identifying a logical tag complete (LTC) message sent by a federate
     * to the RTI.
     * The next eight bytes will be the timestep of the completed tag.
     * The next four bytes will be the microsteps of the completed tag.
     */
    MSG_TYPE_LOGICAL_TAG_COMPLETE = 9,

    // For more information on the algorithm for stop request protocol, please see following link:
    // https://github.com/lf-lang/lingua-franca/wiki/Federated-Execution-Protocol#overview-of-the-algorithm

    /**
     * Byte identifying a stop request. This message is first sent to the RTI by a federate
     * that would like to stop execution at the specified tag. The RTI will forward
     * the MSG_TYPE_STOP_REQUEST to all other federates. Those federates will either agree to
     * the requested tag or propose a larger tag. The RTI will collect all proposed
     * tags and broadcast the largest of those to all federates. All federates
     * will then be expected to stop at the granted tag.
     *
     * The next 8 bytes will be the timestamp.
     * The next 4 bytes will be the microstep.
     *
     * NOTE: The RTI may reply with a larger tag than the one specified in this message.
     * It has to be that way because if any federate can send a MSG_TYPE_STOP_REQUEST message
     * that specifies the stop time on all other federates, then every federate
     * depends on every other federate and time cannot be advanced.
     * Hence, the actual stop time may be nondeterministic.
     * 
     * If, on the other hand, the federate requesting the stop is upstream of every
     * other federate, then it should be possible to respect its requested stop tag.
     */
    MSG_TYPE_STOP_REQUEST = 10,

    /**
     * Byte indicating a federate's reply to a MSG_TYPE_STOP_REQUEST that was sent
     * by the RTI. The payload is a proposed stop tag that is at least as large
     * as the one sent to the federate in a MSG_TYPE_STOP_REQUEST message.
     *
     * The next 8 bytes will be the timestamp.
     * The next 4 bytes will be the microstep.
     */
    MSG_TYPE_STOP_REQUEST_REPLY = 11,

    /**
     * Byte sent by the RTI indicating that the stop request from some federate
     * has been granted. The payload is the tag at which all federates have
     * agreed that they can stop.
     * The next 8 bytes will be the time at which the federates will stop.
     * The next 4 bytes will be the microstep at which the federates will stop.
     */
    MSG_TYPE_STOP_GRANTED = 12,

    /**
     * A port absent message, informing the receiver that a given port
     * will not have event for the current logical time.
     * 
     * The next 2 bytes is the port id.
     * The next 2 bytes will be the federate id of the destination federate.
     *  This is needed for the centralized coordination so that the RTI knows where
     *  to forward the message.
     * The next 8 bytes are the intended time of the absent message
     * The next 4 bytes are the intended microstep of the absent message
     */
    MSG_TYPE_PORT_ABSENT = 23,

    /**
     * A message that informs the RTI about connections between this federate and
     * other federates where messages are routed through the RTI. Currently, this
     * only includes logical connections when the coordination is centralized. This
     * information is needed for the RTI to perform the centralized coordination.
     * 
     * @note Only information about the immediate neighbors is required. The RTI can
     * transitively obtain the structure of the federation based on each federate's
     * immediate neighbor information.
     *
     * The next 4 bytes is the number of upstream federates. 
     * The next 4 bytes is the number of downstream federates.
     * 
     * Depending on the first four bytes, the next bytes are pairs of (fed ID (2
     * bytes), delay (8 bytes)) for this federate's connection to upstream federates
     * (by direct connection). The delay is the minimum "after" delay of all
     * connections from the upstream federate.
     *
     * Depending on the second four bytes, the next bytes are fed IDs (2
     * bytes each), of this federate's downstream federates (by direct connection).
     *
     * @note The upstream and downstream connections are transmitted on the same
     *  message to prevent (at least to some degree) the scenario where the RTI has
     *  information about one, but not the other (which is a critical error).
     */
    MSG_TYPE_NEIGHBOR_STRUCTURE = 24,

    /**
     * Byte identifying an acknowledgment of the previously received MSG_TYPE_FED_IDS message
     * sent by the RTI to the federate
     * with a payload indicating the UDP port to use for clock synchronization.
     * The next four bytes will be the port number for the UDP server, or
     * 0 or USHRT_MAX if there is no UDP server.  0 means that initial clock synchronization
     * is enabled, whereas USHRT_MAX mean that no synchronization should be performed at all.
     */
    MSG_TYPE_UDP_PORT = 254,

    /**
     * Byte identifying an acknowledgment of the previously received message.
     * This message carries no payload.
     */
    MSG_TYPE_ACK = 255
}

//---------------------------------------------------------------------//
// Federated Execution Classes                                         //
//---------------------------------------------------------------------//

// FIXME: add "FederatedApp" and other class names here
// to the prohibited list of LF names.

/**
 * Node.js doesn't export a type for errors with a code,
 * so this is a workaround for typing such an Error.
 */
interface NodeJSCodedError extends Error{
    code: string;
}

/**
 * Custom type guard for a NodeJsCodedError
 * @param e The Error to be tested as being a NodeJSCodedError
 */
function isANodeJSCodedError(e: Error): e is NodeJSCodedError {
    return (typeof (e as NodeJSCodedError).code === 'string');
}

/**
 * An RTIClient is used within a federate to abstract the socket
 * connection to the RTI and the RTI's binary protocol over the socket.
 * RTIClient exposes functions for federate-level operations like
 * establishing a connection to the RTI or sending a message.
 * RTIClient is an EventEmitter, and asynchronously emits events for:
 * 'startTime', 'connected', 'message', 'timedMessage', and 
 * 'timeAdvanceGrant'. The federatedApp is responsible for handling the
 * events to ensure a correct exeuction. 
 */
class RTIClient extends EventEmitter {

    // ID of federation that this federate will join.
    private federationID:string;

    // ID of this federate.
    private id:number;         
    
    // The socket descriptor for communicating with this federate.
    private socket: Socket | null = null;

    // The mapping between a federate port ID and the federate port action
    // scheduled upon reception of a message designated for that federate port.
    
    /**
     * A mapping from port IDs to FederatePortAction instances. Unfortunately, the data type of the action has to be `any`,
     * meaning that the type checker cannot check whether uses of the action are type safe. 
     * In an alternative design, type information might be preserved. TODO(marten): Look into this.
     */
    private federatePortActionByID: Map<number, Action<any>> = new Map<number, Action<any>>();

    /**
     * Establish the mapping between a federate port's action and its ID.
     * @param federatePortID The federate port's ID.
     * @param federatePort The federate port's action.
     */
    public registerFederatePortAction<T extends Present>(federatePortID: number, federatePortAction: Action<T>) {
        this.federatePortActionByID.set(federatePortID, federatePortAction);
    }

    /**
     * Constructor for an RTIClient
     * @param id The ID of the federate this client communicates
     * on behalf of.
     */
    public constructor (federationID: string, id: number) {
        super();
        this.federationID = federationID;
        this.id = id;
    }

    // If the last data sent to handleSocketData contained an incomplete
    // or chunked message, that data is copied over to chunkedBuffer so it can
    // be saved until the next time handleSocketData is called. If no data has been
    // saved, chunkedBuffer is null.
    private chunkedBuffer : Buffer | null = null;

    // The number of attempts made by this federate to connect to the RTI.
    private connectionAttempts = 0;

    /** 
     *  Create a socket connection to the RTI and register this federate's
     *  ID with the RTI. If unable to make a connection, retry.
     *  @param port The RTI's remote port number.
     *  @param host The RTI's remote host name. 
     */
    public connectToRTI(port: number, host: string) {
        // Create an IPv4 socket for TCP (not UDP) communication over IP (0)
    
        let thiz = this;

        const options: SocketConnectOpts = {
            "port": port,
            "family": 4, // IPv4,
            "localAddress": "0.0.0.0", // All interfaces, 0.0.0.0.
            "host": host
        }

        this.socket = createConnection(options, () => {
            // This function is a listener to the 'connection' socket
            // event.

            // Only set up an event handler for close if the connection is
            // created. Otherwise this handler will go off on every reconnection
            // attempt.
            this.socket?.on('close', () => {
                Log.info(this, () => {return 'RTI socket has closed.'});
            });
            Log.debug(this, () => {return `Federate ID: ${this.id} connected to RTI.`});

            // Immediately send a federate ID message after connecting.
            const buffer = Buffer.alloc(4);
            buffer.writeUInt8(RTIMessageTypes.MSG_TYPE_FED_IDS, 0);
            buffer.writeUInt16LE(this.id, 1);

            buffer.writeUInt8(this.federationID.length, 3);
            try {
                Log.debug(this, () => {return `Sending a FED ID message (ID: ${this.federationID}) to the RTI.`});
                this.socket?.write(buffer);
                this.socket?.write(this.federationID);
            } catch (e) {
                Log.error(this, () => {return `${e}`});
            }

            // Finally, emit a connected event.
            this.emit('connected');
        });

        this.socket?.on('data', thiz.handleSocketData.bind(thiz));

        // If the socket reports a connection refused error,
        // suppress the message and try to reconnect.
        this.socket?.on('error', (err: Error ) => {
            if (isANodeJSCodedError(err) && err.code === 'ECONNREFUSED' ) {
                Log.info(this, () => {
                    return `Failed to connect to RTI with error: ${err}.`
                })
                if (this.connectionAttempts < CONNECT_NUM_RETRIES) {
                    Log.info(this, () => {return `Retrying RTI connection in ${CONNECT_RETRY_INTERVAL}.`})
                    this.connectionAttempts++;
                    let a = new Alarm();
                    a.set(this.connectToRTI.bind(this, port, host), CONNECT_RETRY_INTERVAL)
                } else {
                    Log.error(this, () => {return `Could not connect to RTI after ${CONNECT_NUM_RETRIES} attempts.`})
                }
            } else {
                Log.error(this, () => {return err.toString()})
            }
        });
    }

    /**
     * Destroy the RTI Client's socket connection to the RTI.
     */
    public closeRTIConnection() {
        Log.debug( this, () => {return 'Closing RTI connection by destroying and unrefing socket.'});
        this.socket?.destroy();
        this.socket?.unref(); // Allow the program to exit
    }

    public sendNeighborStructure(upstreamFedIDs: number[], upstreamFedDelays: TimeValue[], downstreamFedIDs: number[]) {
        let msg = Buffer.alloc(9 + upstreamFedIDs.length * 10 + downstreamFedIDs.length * 2);
        msg.writeUInt8(RTIMessageTypes.MSG_TYPE_NEIGHBOR_STRUCTURE);
        msg.writeUInt32LE(upstreamFedIDs.length, 1);
        msg.writeUInt32LE(downstreamFedIDs.length, 5);
        
        let bufferIndex = 9;
        for (let i = 0; i < upstreamFedIDs.length; i++) {
            msg.writeUInt16LE(upstreamFedIDs[i], bufferIndex);
            let delay = upstreamFedDelays[i].toBinary();
            delay.copy(msg, bufferIndex + 2);
            bufferIndex += 10;
        }

        for (let i = 0; i < downstreamFedIDs.length; i++) {
            msg.writeUInt16LE(downstreamFedIDs[i], bufferIndex);
            bufferIndex += 2;
        }

        try {
            this.socket?.write(msg);
        } catch (e) {
            Log.error(this, () => {return `${e}`});
        }
    }

    public sendUDPPortNumToRTI(udpPort: number) {
        let msg = Buffer.alloc(3);
        msg.writeUInt8(RTIMessageTypes.MSG_TYPE_UDP_PORT, 0);
        msg.writeUInt16BE(udpPort, 1);
        try {
            this.socket?.write(msg);
        } catch (e) {
            Log.error(this, () => {return `${e}`});
        }
    }

    /** 
     *  Send the specified TimeValue to the RTI and set up
     *  a handler for the response.
     *  The specified TimeValue should be current physical time of the
     *  federate, and the response will be the designated start time for
     *  the federate. May only be called after the federate emits a
     *  'connected' event. When the RTI responds, this federate will
     *  emit a 'startTime' event.
     *  @param myPhysicalTime The physical time at this federate.
     */
    public requestStartTimeFromRTI(myPhysicalTime: TimeValue) {
        let msg = Buffer.alloc(9)
        msg.writeUInt8(RTIMessageTypes.MSG_TYPE_TIMESTAMP, 0);
        let time = myPhysicalTime.toBinary();
        time.copy(msg, 1);
        try {
            Log.debug(this, () => {return `Sending RTI start time: ${myPhysicalTime}`});
            this.socket?.write(msg);
        } catch (e) {
            Log.error(this, () => {return `${e}`});
        }
    }

    /**
     * Send an RTI (untimed) message to a remote federate.
     * @param data The message encoded as a Buffer. The data may be
     * arbitrary length.
     * @param destFederateID The federate ID of the federate
     * to which this message should be sent.
     * @param destPortID The port ID for the port on the destination
     * federate to which this message should be sent.
     */
    public sendRTIMessage<T extends Present>(data: T, destFederateID: number, destPortID: number) {
        const value = Buffer.from(JSON.stringify(data), "utf-8");
        
        let msg = Buffer.alloc(value.length + 9);
        msg.writeUInt8(RTIMessageTypes.MSG_TYPE_MESSAGE, 0);
        msg.writeUInt16LE(destPortID, 1);
        msg.writeUInt16LE(destFederateID, 3);
        msg.writeUInt32LE(value.length, 5);
        value.copy(msg, 9); // Copy data into the message
        try {
            Log.debug(this, () => {return `Sending RTI (untimed) message to `
                + `federate ID: ${destFederateID} and port ID: ${destPortID}.`});
            this.socket?.write(msg);
        } catch (e) {
            Log.error(this, () => {return `${e}`});
        }
    }

    /**
     * Send an RTI timed message to a remote federate.
     * @param data The message encoded as a Buffer. The data may be
     * arbitrary length.
     * @param destFederateID The federate ID of the federate
     * to which this message should be sent.
     * @param destPortID The port ID for the port on the destination
     * federate to which this message should be sent.
     * @param time The time of the message encoded as a 64 bit little endian
     * unsigned integer in a Buffer.
     */
    public sendRTITimedMessage<T extends Present>(data: T, destFederateID: number, destPortID: number, time: Buffer) {
        const value = Buffer.from(JSON.stringify(data), "utf-8");
        
        let msg = Buffer.alloc(value.length + 21);
        msg.writeUInt8(RTIMessageTypes.MSG_TYPE_TAGGED_MESSAGE, 0);
        msg.writeUInt16LE(destPortID, 1);
        msg.writeUInt16LE(destFederateID, 3);
        msg.writeUInt32LE(value.length, 5);
        time.copy(msg, 9); // Copy the current time into the message
        // FIXME: Add microstep properly.
        value.copy(msg, 21); // Copy data into the message
        try {
            Log.debug(this, () => {return `Sending RTI (timed) message to `
                + `federate ID: ${destFederateID}, port ID: ${destPortID} `
                + `, time: ${time.toString('hex')}.`});
            this.socket?.write(msg);
        } catch (e) {
            Log.error(this, () => {return `${e}`});
        }
    }

    /**
     * Send the RTI a logical time complete message. This should be
     * called when the federate has completed all events for a given
     * logical time.
     * @param completeTime The logical time that is complete. The time
     * should be encoded as a 64 bit little endian unsigned integer in
     * a Buffer.
     */
    public sendRTILogicalTimeComplete(completeTime: Buffer) {
        let msg = Buffer.alloc(13);
        msg.writeUInt8(RTIMessageTypes.MSG_TYPE_LOGICAL_TAG_COMPLETE, 0);
        completeTime.copy(msg, 1);
        // FIXME: Add microstep properly.
        try {
            Log.debug(this, () => {return "Sending RTI logical time complete: " + completeTime.toString('hex');});
            this.socket?.write(msg);
        } catch (e) {
            Log.error(this, () => {return `${e}`});
        }
    }

    /**
     * Send the RTI a resign message. This should be called when
     * the federate is shutting down.
     */
    public sendRTIResign() {
        let msg = Buffer.alloc(1);
        msg.writeUInt8(RTIMessageTypes.MSG_TYPE_RESIGN, 0);
        try {
            Log.debug(this, () => {return "Sending RTI resign.";});
            this.socket?.write(msg);
        } catch (e) {
            Log.error(this, () => {return `${e}`});
        }
    }

    /**
     * Send the RTI a next event tag message. This should be called when
     * the federate would like to advance logical time, but has not yet
     * received a sufficiently large time advance grant.
     * @param nextTag The time of the message encoded as a 64 bit unsigned
     * integer in a Buffer.
     */
    public sendRTINextEventTag(nextTag: Buffer) {
        let msg = Buffer.alloc(13);
        msg.writeUInt8(RTIMessageTypes.MSG_TYPE_NEXT_EVENT_TAG, 0);
        nextTag.copy(msg,1);
        try {
            Log.debug(this, () => {return "Sending RTI Next Event Time.";});
            this.socket?.write(msg);
        } catch (e) {
            Log.error(this, () => {return `${e}`});
        }
    }

    /** 
     * Send the RTI a stop request message. 
     */
    public sendRTIStopRequest(stopTag: Buffer) {
        let msg = Buffer.alloc(13);
        msg.writeUInt8(RTIMessageTypes.MSG_TYPE_STOP_REQUEST, 0);
        stopTag.copy(msg, 1);
        try {
            Log.debug(this, () => {return "Sending RTI Stop Request.";});
            this.socket?.write(msg);
        } catch (e) {
            Log.error(this, () => {return `${e}`});
        }
    }

    /** 
     * Send the RTI a stop request reply message.
     */
    public sendRTIStopRequestReply(stopTag: Buffer) {
        let msg = Buffer.alloc(13);
        msg.writeUInt8(RTIMessageTypes.MSG_TYPE_STOP_REQUEST_REPLY, 0);
        stopTag.copy(msg, 1);
        try {
            Log.debug(this, () => {return "Sending RTI Stop Request Reply.";});
            this.socket?.write(msg);
        } catch (e) {
            Log.error(this, () => {return `${e}`});
        }
    }

    /**
     * Send a port absent message to federate with fed_ID, informing the
     * remote federate that the current federate will not produce an event
     * on this network port at the current logical time.
     * 
     * @param intendedTag The last tag that the federate can assure that this port is absent
     * @param federateID The fed ID of the receiving federate.
     * @param federatePortID The ID of the receiving port. 
     */
    public sendRTIPortAbsent(intendedTag: Tag, federateID: number, federatePortID: number) {
        let msg = Buffer.alloc(17);
        msg.writeUInt8(RTIMessageTypes.MSG_TYPE_PORT_ABSENT, 0);
        msg.writeUInt16LE(federatePortID, 1);
        msg.writeUInt16LE(federateID, 3);
        intendedTag.toBinary().copy(msg, 5);
        try {
            Log.debug(this, () => {return `Sending RTI Port Absent message, tag: ${intendedTag}`});
            this.socket?.write(msg);
        } catch (e) {
            Log.error(this, () => {return `${e}`});
        }
    }

    /**
     * The handler for the socket's data event. 
     * The data Buffer given to the handler may contain 0 or more complete messages.
     * Iterate through the complete messages, and if the last message is incomplete
     * save it as thiz.chunkedBuffer so it can be prepended onto the
     * data when handleSocketData is called again.
     * @param assembledData The Buffer of data received by the socket. It may
     * contain 0 or more complete messages.
     */
    private handleSocketData(data: Buffer) {
        let thiz = this;
        if (data.length < 1) {
            throw new Error( `Received a message from the RTI with 0 length.`);
        }

        // Used to track the current location within the data Buffer.
        let bufferIndex = 0;

        // Append the new data to leftover data from chunkedBuffer (if any)
        // The result is assembledData.
        let assembledData: Buffer;

        if (thiz.chunkedBuffer) {
            assembledData = Buffer.alloc(thiz.chunkedBuffer.length + data.length);
            thiz.chunkedBuffer.copy(assembledData, 0, 0, thiz.chunkedBuffer.length);
            data.copy(assembledData, thiz.chunkedBuffer.length);
            thiz.chunkedBuffer = null;
        } else {
            assembledData = data;
        }
        Log.debug(thiz, () => {return `Assembled data is: ${assembledData.toString('hex')}`});

        while (bufferIndex < assembledData.length) {
            
            let messageTypeByte = assembledData[bufferIndex]
            switch (messageTypeByte) {
                case RTIMessageTypes.MSG_TYPE_FED_IDS: {
                    // MessageType: 1 byte.
                    // Federate ID: 2 bytes long.
                    // Should never be received by a federate.
                    
                    Log.error(thiz, () => {return "Received MSG_TYPE_FED_IDS message from the RTI."});     
                    throw new Error('Received a MSG_TYPE_FED_IDS message from the RTI. ' 
                        + 'MSG_TYPE_FED_IDS messages may only be sent by federates');
                    break;
                }
                case RTIMessageTypes.MSG_TYPE_TIMESTAMP: {
                    // MessageType: 1 byte.
                    // Timestamp: 8 bytes.

                    let incomplete = assembledData.length < 9 + bufferIndex;

                    if (incomplete) {
                        thiz.chunkedBuffer = Buffer.alloc(assembledData.length - bufferIndex);
                        assembledData.copy(thiz.chunkedBuffer, 0, bufferIndex)
                    } else {
                        let timeBuffer = Buffer.alloc(8);
                        assembledData.copy(timeBuffer, 0, bufferIndex + 1, bufferIndex + 9 );
                        let startTime = TimeValue.fromBinary(timeBuffer);
                        Log.debug(thiz, () => { return "Received MSG_TYPE_TIMESTAMP buffer from the RTI " +
                        `with startTime: ${timeBuffer.toString('hex')}`;      
                        })
                        Log.debug(thiz, () => { return "Received MSG_TYPE_TIMESTAMP message from the RTI " +
                            `with startTime: ${startTime}`;      
                        })
                        thiz.emit('startTime', startTime);
                    }

                    bufferIndex += 9;
                    break;
                }
                case RTIMessageTypes.MSG_TYPE_MESSAGE: {
                    // MessageType: 1 byte.
                    // Message: The next two bytes will be the ID of the destination port
                    // The next two bytes are the destination federate ID (which can be ignored).
                    // The next four bytes after that will be the length of the message
                    // The remaining bytes are the message.

                    let incomplete = assembledData.length < 9 + bufferIndex;

                    if (incomplete) {
                        thiz.chunkedBuffer = Buffer.alloc(assembledData.length - bufferIndex);
                        assembledData.copy(thiz.chunkedBuffer, 0, bufferIndex)
                        bufferIndex += 9;
                    } else {
                        let destPortID = assembledData.readUInt16LE(bufferIndex + 1);
                        let messageLength = assembledData.readUInt32LE(bufferIndex + 5);

                        // Once the message length is parsed, we can determine whether
                        // the body of the message has been chunked.
                        let isChunked = messageLength > (assembledData.length - (bufferIndex + 9));

                        if (isChunked) {
                            // Copy the unprocessed remainder of assembledData into chunkedBuffer
                            thiz.chunkedBuffer = Buffer.alloc(assembledData.length - bufferIndex);
                            assembledData.copy(thiz.chunkedBuffer, 0, bufferIndex);
                        } else {
                            // Finish processing the complete message.
                            let messageBuffer = Buffer.alloc(messageLength);
                            assembledData.copy(messageBuffer, 0, bufferIndex + 9, bufferIndex + 9 + messageLength);  
                            let destPortAction = thiz.federatePortActionByID.get(destPortID);
                            thiz.emit('message', destPortAction, messageBuffer);
                        }

                        bufferIndex += messageLength + 9;
                    }
                    break;
                }
                case RTIMessageTypes.MSG_TYPE_TAGGED_MESSAGE: {
                    // MessageType: 1 byte.
                    // The next two bytes will be the ID of the destination port.
                    // The next two bytes are the destination federate ID.
                    // The next four bytes after that will be the length of the message
                    // The next eight bytes will be the timestamp.
                    // The next four bytes will be the microstep of the message.
                    // The remaining bytes are the message.

                    let incomplete = assembledData.length < 21 + bufferIndex;

                    if (incomplete) {
                        thiz.chunkedBuffer = Buffer.alloc(assembledData.length - bufferIndex);
                        assembledData.copy(thiz.chunkedBuffer, 0, bufferIndex)
                        bufferIndex += 21;
                    } else {
                        let destPortID = assembledData.readUInt16LE(bufferIndex + 1);
                        let messageLength = assembledData.readUInt32LE(bufferIndex + 5);

                        let tagBuffer = Buffer.alloc(12);
                        assembledData.copy(tagBuffer, 0, bufferIndex + 9, bufferIndex + 21);
                        let tag = Tag.fromBinary(tagBuffer);
                        Log.debug(thiz, () => {return `Received an RTI MSG_TYPE_TAGGED_MESSAGE: Tag Buffer: ${tag}`});
                        // FIXME: Process microstep properly.

                        let isChunked = messageLength > (assembledData.length - (bufferIndex + 21));

                        if (isChunked) {
                            // Copy the unprocessed remainder of assembledData into chunkedBuffer
                            thiz.chunkedBuffer = Buffer.alloc(assembledData.length - bufferIndex);
                            assembledData.copy(thiz.chunkedBuffer, 0, bufferIndex)
                        } else {
                            // Finish processing the complete message.
                            let messageBuffer = Buffer.alloc(messageLength);
                            assembledData.copy(messageBuffer, 0, bufferIndex + 21, bufferIndex + 21 +  messageLength);  
                            let destPort = thiz.federatePortActionByID.get(destPortID);
                            thiz.emit('timedMessage', destPort, destPortID, messageBuffer, tag);
                        }

                        bufferIndex += messageLength + 21;
                        break;
                    }
                }
                // FIXME: It's unclear what should happen if a federate gets this
                // message.
                case RTIMessageTypes.MSG_TYPE_RESIGN: {
                    // MessageType: 1 byte.
                    Log.debug(thiz, () => {return 'Received an RTI MSG_TYPE_RESIGN.'});
                    Log.error(thiz, () => {return 'FIXME: No functionality has '
                        + 'been implemented yet for a federate receiving a MSG_TYPE_RESIGN message from '
                        + 'the RTI'});
                    bufferIndex += 1;
                    break;
                }
                case RTIMessageTypes.MSG_TYPE_NEXT_EVENT_TAG: {
                    // MessageType: 1 byte.
                    // Timestamp: 8 bytes.
                    // Microstep: 4 bytes.
                    Log.error(thiz, () => {return 'Received an RTI MSG_TYPE_NEXT_EVENT_TAG. This message type '
                        + 'should not be received by a federate'});
                    bufferIndex += 13;
                    break;
                }
                case RTIMessageTypes.MSG_TYPE_TAG_ADVANCE_GRANT: {
                    // MessageType: 1 byte.
                    // Timestamp: 8 bytes.
                    // Microstep: 4 bytes.
                    Log.debug(thiz, () => {return 'Received an RTI MSG_TYPE_TAG_ADVANCE_GRANT'});
                    let tagBuffer = Buffer.alloc(12);
                    assembledData.copy(tagBuffer, 0, bufferIndex + 1, bufferIndex + 13);
                    let tag = Tag.fromBinary(tagBuffer);
                    thiz.emit('timeAdvanceGrant', tag);
                    bufferIndex += 13;
                    break;
                }
                case RTIMessageTypes.MSG_TYPE_PROVISIONAL_TAG_ADVANCE_GRANT: {
                    Log.debug(thiz, () => {return 'Received an RTI MSG_TYPE_PROVISIONAL_TAG_ADVANCE_GRANT'});
                    let tagBuffer = Buffer.alloc(12);
                    assembledData.copy(tagBuffer, 0, bufferIndex + 1, bufferIndex + 13);
                    let tag = Tag.fromBinary(tagBuffer);
                    Log.debug(thiz, () => {return `PTAG value: ${tag}`});
                    thiz.emit('provisionalTimeAdvanceGrant', tag);
                    bufferIndex += 13;
                    break;
                }
                case RTIMessageTypes.MSG_TYPE_LOGICAL_TAG_COMPLETE: {
                    // Logial Time Complete: The next eight bytes will be the timestamp.
                    Log.error(thiz, () => {return 'Received an RTI MSG_TYPE_LOGICAL_TAG_COMPLETE.  This message type '
                        + 'should not be received by a federate'});
                    bufferIndex += 13;
                    break;
                }
                case RTIMessageTypes.MSG_TYPE_STOP_REQUEST: {
                    // The next 8 bytes will be the timestamp.
                    // The next 4 bytes will be the microstep.
                    Log.debug(thiz, () => {return 'Received an RTI MSG_TYPE_STOP_REQUEST'});
                    let tagBuffer = Buffer.alloc(12);
                    assembledData.copy(tagBuffer, 0, bufferIndex + 1, bufferIndex + 13);
                    let tag = Tag.fromBinary(tagBuffer);
                    thiz.emit('stopRequest', tag);
                    bufferIndex += 13;
                    break;
                }
                case RTIMessageTypes.MSG_TYPE_STOP_GRANTED: {
                    // The next 8 bytes will be the time at which the federates will stop. 
                    // The next 4 bytes will be the microstep at which the federates will stop.
                    Log.debug(thiz, () => {return 'Received an RTI MSG_TYPE_STOP_GRANTED'});
                    let tagBuffer = Buffer.alloc(12);
                    assembledData.copy(tagBuffer, 0, bufferIndex + 1, bufferIndex + 13);
                    let tag = Tag.fromBinary(tagBuffer);
                    thiz.emit(`stopRequestGranted`, tag);
                    bufferIndex += 13;
                    break;
                }
                case RTIMessageTypes.MSG_TYPE_PORT_ABSENT: {
                    // The next 2 bytes is the port id.
                    // The next 2 bytes will be the federate id of the destination federate.
                    // The next 8 bytes are the intended time of the absent message
                    // The next 4 bytes are the intended microstep of the absent message
                    let portID = assembledData.readUInt16LE(bufferIndex + 1);
                    // The next part of the message is the federate_id, but we don't need it.
                    // let federateID = assembledData.readUInt16LE(bufferIndex + 3);
                    let tagBuffer = Buffer.alloc(12);
                    assembledData.copy(tagBuffer, 0, bufferIndex + 5, bufferIndex + 17 );
                    let intendedTag = Tag.fromBinary(tagBuffer);
                    Log.debug(thiz, () => { return `Handling port absent for tag ${intendedTag} for port ${portID}.`      
                    }); 
                    thiz.emit('portAbsent', portID, intendedTag);
                    bufferIndex += 17;
                    break;
                }
                case RTIMessageTypes.MSG_TYPE_ACK: {
                    Log.debug(thiz, () => {return 'Received an RTI MSG_TYPE_ACK'});
                    bufferIndex += 1;
                    break;
                }
                case RTIMessageTypes.MSG_TYPE_REJECT: {
                    let rejectionReason = assembledData.readUInt8(bufferIndex + 1);
                    Log.error(thiz, () => {return 'Received an RTI MSG_TYPE_REJECT. Rejection reason: ' + rejectionReason});
                    bufferIndex += 2;
                    break;
                }
                default: {
                    throw new Error(`Unrecognized message type in message from the RTI: ${assembledData.toString('hex')}.`)
                }
            }
        }
        Log.debug(thiz, () => {return 'exiting handleSocketData'})
    }
}

/**
 * Enum type to store the state of stop request.
 * */ 
enum StopRequestState {
    NOT_SENT,
    SENT,
    GRANTED
}

/**
 *  Enum type to store the state of input port.
 *  Determines the status of the port at the current logical time. Therefore, this
 *  value needs to be reset at the beginning of each logical time.
 */
enum PortStatus {
    KNOWN,
    UNKNOWN
}

/**
 * Class for storing stop request-related information 
 * including the current state and the tag associated with the stop requested or stop granted.
 */
class StopRequestInfo {
    constructor(state: StopRequestState, tag: Tag | null) {
        this.state = state;
        this.tag = tag;
    }
    readonly state: StopRequestState;
    readonly tag: Tag | null;
}

/**
 * Class for storing state of input ports information 
 * including the current state and the last known status tag.
 */
class PortInfo {
    constructor(status: PortStatus, tag: Tag) {
        this.status = status;
        this.lastKnownStatusTag = tag;
    }
    status: PortStatus;
    lastKnownStatusTag: Tag;
}

/**
 * A federated app is an app containing federates as its top level reactors.
 * A federate is a component in a distributed reactor execution in which
 * reactors from the same (abstract) model run in distinct networked processes.
 * A federated app contains the federates designated to run in a particular
 * process. The federated program is coordinated by the RTI (Run Time Infrastructure).
 * Like an app, a federated app is the top level reactor for a particular process,
 * but a federated app must follow the direction of the RTI for beginning execution,
 * advancing time, and exchanging messages with other federates.
 * 
 * Note: There is no special class for a federate. A federate is the name for a top
 * level reactor of a federated app.
 */
export class FederatedApp extends App {

    /**
     * A federate's rtiClient establishes the federate's connection to
     * the RTI (Run Time Infrastructure). When socket events occur,
     * the rtiClient processes socket-level data into events it emits at the
     * Federate's level of abstraction.
     */
    private rtiClient: RTIClient;

    /**
     * If a federated app uses logical connections, its execution 
     * with respect to time advancement must be sychronized with the RTI.
     * If this variable is true, logical time in this federate
     * cannot advance beyond the time given in the greatest Time Advance Grant
     * sent from the RTI.
     */
    private rtiSynchronized: boolean = false;

    /**
     * Stop request-related information 
     * including the current state and the tag associated with the stop requested or stop granted.
     */
    private stopRequestInfo: StopRequestInfo = new StopRequestInfo(StopRequestState.NOT_SENT, null);

    /**
     * The largest time advance grant received so far from the RTI,
     * or null if no time advance grant has been received yet.
     * An RTI synchronized Federate cannot advance its logical time
     * beyond this value.
     */
    private greatestTimeAdvanceGrant: Tag | null = null;


    /**
     * Establish the mapping between a federate port's info and its ID.
     * @param federatePortID The federate port's ID.
     * @param federatePort The federate port's information.
     */
    private portInfoByID: Map<number, PortInfo> = new Map<number, PortInfo>();

    private upstreamFedIDs: number[] = [];
    private upstreamFedDelays: TimeValue[] = [];
    private downstreamFedIDs: number[] = [];

    private networkInputControlReactionsTriggers: Action<Present>[] = [];
    private networkOutputControlReactionTriggers: Action<Present>[] = [];

    /**
     * The default value, null, indicates there is no output depending on a physical action. 
     */ 
    private minDelayFromPhysicalActionToFederateOutput: TimeValue | null = null;
    rtiPort: number;
    rtiHost: string;

    public addUpstreamFederate(fedID: number, fedDelay: TimeValue) {
        this.upstreamFedIDs.push(fedID);
        this.upstreamFedDelays.push(fedDelay);
        this._isLastTAGProvisional = true;
    }

    public addDownstreamFederate(fedID: number) {
        this.downstreamFedIDs.push(fedID);
    }

    public setMinDelayFromPhysicalActionToFederateOutput(minDelay: TimeValue) {
        this.minDelayFromPhysicalActionToFederateOutput = minDelay;
    }

        
    public registerNetworkInputControlReactionsTriggers(portID: number, networkInputControlReactionTrigger: Action<Present>) {
        this.networkInputControlReactionsTriggers.push(networkInputControlReactionTrigger);
        this.registerPortInfo(portID);
    }
        
    public registerNetworkOutputControlReactionTrigger(networkOutputControlReactionTrigger: Action<Present>) {
        this.networkOutputControlReactionTriggers.push(networkOutputControlReactionTrigger);
    }

    /**
     * Getter for rtiSynchronized
     */
    public _isRTISynchronized() {
        return this.rtiSynchronized;
    }

    /**
     * Getter for greatestTimeAdvanceGrant
     */
    public _getGreatestTimeAdvanceGrant() {
        return this.greatestTimeAdvanceGrant;
    }

    /**
     *  @override
     *  Send RTI the MSG_STOP_REQUEST
     *  Setting greatest time advance grant needs to modify or remove
     */
    protected _shutdown(): void {
        // Ignore federatate's _shutdown call if stop is requested.
        // The final shutdown should be done by calling super._shutdown.
        if (this.stopRequestInfo.state !== StopRequestState.NOT_SENT) {
            Log.global.debug("Ignoring FederatedApp._shutdown() as stop is already requested to RTI.");
            return;
        }
        let endTag = this._getEndOfExecution();
        if (endTag === undefined || this.util.getCurrentTag().isSmallerThan(endTag)) {
            this.sendRTIStopRequest(this.util.getCurrentTag().getMicroStepsLater(1));
        } else {
            Log.global.debug(`Ignoring FederatedApp._shutdown() since EndOfExecution is already set earlier than current tag.` +
                `currentTag: ${this.util.getCurrentTag()} endTag: ${endTag}`);
        }
    }

    /**
     * Return whether the next event can be handled, or handling the next event
     * has to be postponed to a later time.
     * 
     * If this federated app has not received a sufficiently large time advance
     * grant (TAG) from the RTI for the next event, send it a Next Event Time
     * (NET) message and return. _next() will be called when a new greatest TAG
     * is received. The NET message is not sent if the connection to the RTI is
     * closed. FIXME: what happens in that case? Will next be called?
     * @param nextEvent 
     */
    protected _canProceed(nextEvent: TaggedEvent<Present>) {
        let tagBarrier = null;
        // Set tag barrier using the tag when stop is requested but not granted yet.
        // Otherwise, set the tagBarrier using the greated TAG.
        if (this.stopRequestInfo.state === StopRequestState.SENT) {
            tagBarrier = this.stopRequestInfo.tag;
        } else {
            tagBarrier = this._getGreatestTimeAdvanceGrant();
        }
        
        if (this._isRTISynchronized() || tagBarrier !== null) {
            if (tagBarrier === null || tagBarrier.isSmallerThan(nextEvent.tag)) {
                if (this.minDelayFromPhysicalActionToFederateOutput !== null &&
                    this.downstreamFedIDs.length > 0) {
                        let physicalTime = getCurrentPhysicalTime()
                        if (physicalTime.add(this.minDelayFromPhysicalActionToFederateOutput).isEarlierThan(nextEvent.tag.time)) {
                            Log.debug(this, () => "Adding dummy event for time: " + physicalTime);
                            this._addDummyEvent(new Tag(physicalTime));
                            return false;
                        }
                }
                this.sendRTINextEventTag(nextEvent.tag);
                Log.debug(this, () => "The greatest time advance grant " +
                    "received from the RTI is less than the timestamp of the " +
                    "next event on the event queue");
                return false;
            }
        }
        return true;
    }

    /**
     * @override
     * Iterate over all reactions in the reaction queue and execute them.
     * 
     * @returns whether the reaction remained at the current tag due to unknown input ports
     */
     protected _react(): boolean {
        while (this._reactionQ.size() > 0) {
            try {
                var r = this._reactionQ.peek();
                let isReactionWaiting = r.doReact();
                if (isReactionWaiting === true) {
                    // Reaction should wait until port status becomes known
                    Log.debug(this, () => {return`React network input control reaction again.`});
                    this.sendRTINextEventTag(this.util.getCurrentTag());
                    return true;
                } else if (isReactionWaiting === false) {
                    Log.debug(this, () => {return`Escape a network input control reaction.`});
                }
                this._reactionQ.pop();
            } catch (e) {
                Log.error(this, () => "Exception occurred in reaction: " + r + ": " + e);
                // Allow errors in reactions to kill execution.
                throw e; 
            }            
        }
        Log.global.debug("Finished handling all events at current time.");
        return false;
    }

    protected _iterationComplete(): void {
        let currentTime = this.util.getCurrentTag()
        this.sendRTILogicalTimeComplete(currentTime);
    }

    ///////////////////////////////////Port Status Handling//////////////////////////////////////
        
    protected registerPortInfo(portID: number) {
        this.portInfoByID.set(portID, new PortInfo(PortStatus.UNKNOWN, this.util.getCurrentTag()));
    }

    /**
     * Reset the status fields on network input ports 
     * which can't receive the network message at the current Tag.
     * 
     * //FIXME: port-absen - The name of function should be adjust
     * 
     * @note This function must be called at the beginning of each
     *  logical time.
     */
    protected resetStatusFieldsOnInputPorts(): void {
        if (this.portInfoByID.size != 0) {
            Log.debug(this, () => `Reset all input ports' status before advance Tag.`);
        }
        for (let i of this.portInfoByID.keys()) {
            let portInfo = this.portInfoByID.get(i);
            if (portInfo !== undefined) {
                let currentTag = this.util.getCurrentTag();
                if (currentTag.isGreaterThan(portInfo.lastKnownStatusTag)) {
                    portInfo.status = PortStatus.UNKNOWN;
                }
            }   
        }
    }

    /**
     * Set the status of network port with id portID.
     * 
     * @param portID The network port ID
     * @param status The network port status (port_status_t)
     */
    protected setNetworkPortStatus(portID: number, status: PortStatus) {
        let portInfo = this.portInfoByID.get(portID);
        if (portInfo !== undefined) {
            portInfo.status = status;
        }
    }

    /**
     * Update the last known status tag of a network input port
     * to the value of "tag". This is the largest tag at which the status
     * (present or absent) of the port was known.
     *
     * @param tag The tag on which the latest status of network input
     *  ports is known.
     * @param portID The port ID
     */
    protected updatelastKnownStatusTag(tag: Tag, portID: number) {
        let portInfo = this.portInfoByID.get(portID);
        if (portInfo !== undefined) {
            let lastKnownStatusTag = portInfo.lastKnownStatusTag;
            if (tag.isGreaterThan(lastKnownStatusTag)) {
                /** FIXME: Figure out whether these codes are needed or not. See federate.c 1188
                if (lastKnownStatusTag !== undefined && tag.isSimultaneousWith(lastKnownStatusTag)){
                    tag.getMicroStepsLater(1);
                }*/
                Log.debug(this, () => {return `Updating the lastKnownStatusTag of port ${portID} to ${tag}`});
                portInfo.lastKnownStatusTag = tag;
            } else {
                Log.debug(this, () => {return `Attempt to update the last known status tag `
                + `of network input port ${portID} to an earlier tag was ignored.`})
            }
        }
    }

    /**
     * Update the last known status tag of all network input ports
     * to the value of `tag`, unless that the provided `tag` is less
     * than the last_known_status_tag of the port. This is called when
     * all inputs to network ports with tags up to an including `tag`
     * have been received by those ports. 
     *
     * @param tag The tag on which the latest status of network input
     *  ports is known.
     */
    protected updatelastKnownStatusTags(tag: Tag) {
        for (let i of this.portInfoByID.keys()) {
            let portInfo = this.portInfoByID.get(i);
            if (portInfo?.lastKnownStatusTag !== undefined && tag.isGreaterThan(portInfo.lastKnownStatusTag)) {
                Log.debug(this, () => {return `Updating the lastKnownStatusTag of port ${i} to ${tag}`});
                portInfo.lastKnownStatusTag = tag;
            }
        }
    }

    /**
     * @param portID the ID of the port to determine status for
     * @returns the status of the port at the current tag.
     */
    protected getCurrentPortStatus(portID: number) {
        // Check whether the status of the port is known at the current tag.
        let portInfo = this.portInfoByID.get(portID);
        if (portInfo !== undefined) {
            if (portInfo.status === PortStatus.KNOWN) {
                return PortStatus.KNOWN;
            } else if (portInfo.status === PortStatus.UNKNOWN
                && portInfo.lastKnownStatusTag.isGreaterThanOrEqualTo(this.util.getCurrentTag())) {
                this.setNetworkPortStatus(portID, PortStatus.KNOWN);
                return PortStatus.KNOWN;
            } else if (this._isLastTAGProvisional
                && this.greatestTimeAdvanceGrant?.isGreaterThan(this.util.getCurrentTag())) {
                this.setNetworkPortStatus(portID, PortStatus.KNOWN);
                return PortStatus.KNOWN;
            }
            return PortStatus.UNKNOWN;
        }
    }

    /**
     * Enqueue network input control reactions that determine if the trigger for a
    *  given network input port is going to be present at the current logical time
    *  or absent.
     */
    protected enqueueNetworkInputControlReactions(): void {
        // If the granted tag is not provisional, there is no 
        // need for network input conrol reactions
        let currentTag = this.util.getCurrentTag();
        if ((this.greatestTimeAdvanceGrant !== null && !this.greatestTimeAdvanceGrant.isSimultaneousWith(currentTag))
        || this._isLastTAGProvisional === false) {
            return;
        }
        if (this.upstreamFedIDs.length === 0) {
            return;
            // This federate is not connected to any upstream federates via a
            // logical connection. No need to trigger network input control
            // reactions.
        }
        for (let i of this.portInfoByID.keys()) {
            if (this.getCurrentPortStatus(i) === PortStatus.UNKNOWN) {
                // FIXME: figure out what to do in this for loop
                let trigger = this.networkInputControlReactionsTriggers[i];
                let event = new TaggedEvent(trigger, currentTag, null);
                Log.debug(this, () => {return`Inserting network input control reaction on reaction queue.`});
                trigger.update(event);
            }
        }
    }

    /**
     * Enqueue network output control reactions that will send a MSG_TYPE_PORT_ABSENT
     * message to downstream federates if a given network output port is not present.
     */
    protected triggerNetworkOutputControlReactions(): void {
        if (this.downstreamFedIDs.length === 0) {
            return;
            // This federate is not connected to any downstream federates via a
            // logical connection. No need to trigger network output control
            // reactions.
        }
        Log.debug(this, () => {return`Enqueueing output control reactions.`});
        if (this.networkOutputControlReactionTriggers.length === 0) {
            // There are no network output control reactions
            Log.debug(this, () => {return`No output control reactions.`});
            return;
        }
        let trigger = this.networkOutputControlReactionTriggers[0];
        let event = new TaggedEvent(trigger, this.util.getCurrentTag(), null);
        Log.debug(this, () => {return`Inserting network output control reaction on reaction queue.`});
        trigger.update(event);
        super._react();
        // Maybe we can execute this output control reaction in this function directly.
    }

    ////////////////////////////////////////////////////////////////////////////

    protected _finish() {
        this.sendRTILogicalTimeComplete(this.util.getCurrentTag());
        this.sendRTIResign();
        this.shutdownRTIClient();
        super._finish();
    }

    // FIXME: Some of the App settings (like fast) are probably incompatible
    // with federated execution.

    /**
     * Federated app constructor. The primary difference from an App constructor
     * is the federateID and the rtiPort. 
     * @param federationID Unique ID of the federation that this federate will join.
     * @param federateID The ID for the federate assigned to this federatedApp.
     * For compatability with the C RTI the ID must be expressable as a 16 bit
     * unsigned short. The ID must be unique among all federates and be a number
     * between 0 and NUMBER_OF_FEDERATES - 1.
     * @param rtiPort The network socket port for communication with the RTI.
     * @param rtiHost The network host (IP address) for communication with the RTI.
     * @param executionTimeout Terminate execution after the designated delay.
     * @param keepAlive Continue execution when the event loop is empty.
     * @param fast Execute as fast as possible, allowing logical time to exceed physical time.
     * @param success Optional argument. Called when the FederatedApp exits with success.
     * @param failure Optional argument. Called when the FederatedApp exits with failure.
     */
    constructor (config: FederateConfig, success?: () => void, failure?: () => void) {

        super(config.executionTimeout, config.keepAlive, config.fast,
            // Let super class (App) call FederateApp's _shutdown in success and failure.
            () => {
                success? success(): () => {};
                this._shutdown();
            },
            () => {
                failure? failure(): () => {};
                this._shutdown();
            });
        if (config.rtiPort === 0) {
            // When given rtiPort is 0, set it to default, 15045.
            this.rtiPort = 15045;
        } else {
            this.rtiPort = config.rtiPort
        }
        this.rtiClient = new RTIClient(config.federationID, config.federateID);
        this.rtiHost = config.rtiHost
        for (let sendsToFedId of config.sendsTo) {
            this.addDownstreamFederate(sendsToFedId);
        }
        for (let dependsOnFedId of config.dependsOn) {
<<<<<<< HEAD
            // FIXME: Get delay properly considering the unit instead of hardcoded TimeValue.NEVER().
            this.addUpstreamFederate(dependsOnFedId, TimeValue.NEVER());
=======
            // FIXME: Get delay properly considering the unit instead of hardcoded TimeValue.zero().
            let processDelay = TimeValue.FOREVER();
            for (let candidate of config.processDelay[dependsOnFedId]) {
                if (processDelay.isLaterThan(candidate)) {
                    processDelay = candidate;
                }
            }
            this.addUpstreamFederate(dependsOnFedId, processDelay);
>>>>>>> beb7327b
        }
    }

    /**
     * Register a federate port's action with the federate. It must be registered
     * so it is known by the rtiClient and may be scheduled when a message for the
     * port has been received via the RTI. If at least one of a federate's actions
     * is logical, signifying a logical connection to the federate's port,
     * this FederatedApp must be made RTI synchronized. The advancement of time in
     * an RTI synchronized FederatedApp is managed by the RTI.
     * @param federatePortID The designated ID for the federate port. For compatability with the
     * C RTI, the ID must be expressable as a 16 bit unsigned short. The ID must be
     * unique among all port IDs on this federate and be a number between 0 and NUMBER_OF_PORTS - 1
     * @param federatePort The federate port's action for registration.
     */
    public registerFederatePortAction<T extends Present>(federatePortID: number, federatePortAction: Action<T>) {
        if (federatePortAction.origin === Origin.logical) {
            this.rtiSynchronized = true;
        }
        this.rtiClient.registerFederatePortAction(federatePortID, federatePortAction);
    }

    /**
     * Send a message to a potentially remote federate's port via the RTI. This message
     * is untimed, and will be timestamped by the destination federate when it is received.
     * @param msg The message encoded as a Buffer.
     * @param destFederateID The ID of the federate intended to receive the message.
     * @param destPortID The ID of the federate's port intended to receive the message.
     */
    public sendRTIMessage<T extends Present>(msg: T, destFederateID: number, destPortID: number ) {
        Log.debug(this, () => {return `Sending RTI message to federate ID: ${destFederateID}`
            + ` port ID: ${destPortID}`});
        this.rtiClient.sendRTIMessage(msg, destFederateID, destPortID);
    }

    /**
     * Send a timed message to a potentially remote FederateInPort via the RTI.
     * This message is timed, meaning it carries the logical timestamp of this federate
     * when this function is called.
     * @param msg The message encoded as a Buffer.
     * @param destFederateID The ID of the Federate intended to receive the message.
     * @param destPortID The ID of the FederateInPort intended to receive the message.
     * @param additional_delay The offset applied to the timestamp using after.
     * The additional delay will be greater or equal to zero if an after is used on the connection. 
     * If no after is given in the program, NEVER is passed.
     */
    public sendRTITimedMessage<T extends Present>(msg: T, destFederateID: number, destPortID: number, additionalDelay: TimeValue) {
        let time = this.util.getCurrentTag().getLaterTag(additionalDelay).toBinary();
        Log.debug(this, () => {return `Sending RTI timed message to federate ID: ${destFederateID}`
            + ` port ID: ${destPortID} and time: ${time.toString('hex')}`});
        this.rtiClient.sendRTITimedMessage(msg, destFederateID, destPortID, time);
    }

    /**
     * Send a logical time complete message to the RTI. This should be called whenever
     * this federate is ready to advance beyond the given logical time.
     * @param completeTimeValue The TimeValue that is now complete.
     */
    public sendRTILogicalTimeComplete(completeTag: Tag) {
        let binaryTag = completeTag.toBinary();
        Log.debug(this, () => {return `Sending RTI logical time complete with time: ${completeTag}`});
        this.rtiClient.sendRTILogicalTimeComplete(binaryTag)
    }

    /**
     * Send a resign message to the RTI. This message indicates this federated
     * app is shutting down, and should not be directed any new messages.
     */
    public sendRTIResign() {
        this.rtiClient.sendRTIResign();
    }

    /**
     * Send a next event time message to the RTI. This should be called
     * when this federated app is unable to advance logical time beause it
     * has not yet received a sufficiently large time advance grant.
     * @param nextTag The time to which this federate would like to
     * advance logical time.
     */
    public sendRTINextEventTag(nextTag: Tag) {
        Log.debug(this, () => {return `Sending RTI next event time with time: ${nextTag}`});
        let tag = nextTag.toBinary();
        this.rtiClient.sendRTINextEventTag(tag);
    }

    /**
     * Send the RTI a stop request message. 
     */
    public sendRTIStopRequest(stopTag: Tag) {
        Log.debug(this, () => {return `Sending RTI stop request with time: ${stopTag}`});
        this.stopRequestInfo = new StopRequestInfo(StopRequestState.SENT, stopTag);
        let tag = stopTag.toBinary();
        this.rtiClient.sendRTIStopRequest(tag);
    }

    /**
     * Send the RTI a stop request reply message.
     */
    public sendRTIStopRequestReply(stopTag: Tag) {
        Log.debug(this, () => {return `Sending RTI stop request reply with time: ${stopTag}`});
        this.stopRequestInfo = new StopRequestInfo(StopRequestState.SENT, stopTag);
        let tag = stopTag.toBinary();
        this.rtiClient.sendRTIStopRequestReply(tag);
    }

    /**
     * Send a port absent message to federate with fed_ID, informing the
     * remote federate that the current federate will not produce an event
     * on this network port at the current logical time.
     * 
     * @param additional_delay The offset applied to the timestamp
     *  using after. The additional delay will be greater or equal to zero
     *  if an after is used on the connection. If no after is given in the
     *  program, -1 is passed.
     * @param destFederatedID The fed ID of the receiving federate.
     * @param destPortID The ID of the receiving port.
     */
    public sendRTIPortAbsent(additionalDelay:0 | TimeValue, destFederateID: number, destPortID: number): void {
        let intendedTag = this.util.getCurrentTag();
        if (additionalDelay instanceof TimeValue) {
            intendedTag = this.util.getCurrentTag().getLaterTag(additionalDelay);
        }
        Log.debug(this, () => {return `Sending RTI port absent for tag ${intendedTag} to federate ID: ${destFederateID}`
        + ` port ID: ${destPortID}.`});
        this.rtiClient.sendRTIPortAbsent(intendedTag, destFederateID, destPortID);
    }

    /**
     * Shutdown the RTI Client by closing its socket connection to
     * the RTI.
     */
    public shutdownRTIClient() {
        this.rtiClient.closeRTIConnection();
    }

    /**
     * @override
     * Register this federated app with the RTI and request a start time.
     * This function registers handlers for the events produced by the federated app's
     * rtiClient and connects to the RTI. The federated app cannot schedule
     * the start of the runtime until the rtiClient has received a start
     * time message from the RTI.
     */
    _start() {
        this._analyzeDependencies();

        this._loadStartupReactions();

        this.rtiClient.on('connected', () => {
            this.rtiClient.sendNeighborStructure(this.upstreamFedIDs, this.upstreamFedDelays, this.downstreamFedIDs);
            this.rtiClient.sendUDPPortNumToRTI(65535);
            this.rtiClient.requestStartTimeFromRTI(getCurrentPhysicalTime());
        });

        this.rtiClient.on('startTime', (startTime: TimeValue) => {
            if (startTime) {
                Log.info(this, () => Log.hr);
                Log.info(this, () => Log.hr);
                Log.info(this, () => {return `Scheduling federate start for ${startTime}`;});
                Log.info(this, () => Log.hr);

                // Set an alarm to start execution at the designated startTime
                let currentPhysTime = getCurrentPhysicalTime();
                let startDelay : TimeValue;
                if (startTime.isEarlierThan(currentPhysTime)) {
                    startDelay = TimeValue.secs(0);
                } else {
                    startDelay = startTime.subtract(currentPhysTime);
                }
                this._alarm.set(() => {
                    this._determineStartAndEndOfExecution(startTime);
                    this._startExecuting();
                }, startDelay);
            } else {
                throw Error("RTI start time is not known.")
            }
        });

        this.rtiClient.on('message', <T extends Present>(destPortAction: Action<T>, messageBuffer: Buffer) => {
            // Schedule this federate port's action.
            // This message is untimed, so schedule it immediately.
            Log.debug(this, () => {return `(Untimed) Message received from RTI.`})
            const value: T = JSON.parse(messageBuffer.toString());

            destPortAction.asSchedulable(this._getKey(destPortAction)).schedule(0, value);
        });

        this.rtiClient.on('timedMessage', <T extends Present>(destPortAction: Action<T>, destPortID: number, 
            messageBuffer: Buffer, tag: Tag) => {
            // Schedule this federate port's action.

            /**
             *  Definitions:
             * Ts = timestamp of message at the sending end.
             * A = after value on connection
             * Tr = timestamp assigned to the message at the receiving end.
             * r = physical time at the receiving end when message is received (when schedule() is called).
             * R = logical time at the receiving end when the message is received (when schedule() is called).

             * We assume that always R <= r.

             * Logical connection, centralized control: Tr = Ts + A
             * Logical connection, decentralized control: Tr = Ts + A or, if R > Ts + A, 
             *  ERROR triggers at a logical time >= R
             * Physical connection, centralized or decentralized control: Tr = max(r, R + A)
             * 
             */
           

            // FIXME: implement decentralized control.

            Log.debug(this, () => {return `Timed Message received from RTI with tag ${tag}.`})
            const value: T = JSON.parse(messageBuffer.toString());
            
            if (destPortAction.origin == Origin.logical) {
                destPortAction.asSchedulable(this._getKey(destPortAction)).schedule(0, value, tag);

            } else {
                // The schedule function for physical actions implements
                // Tr = max(r, R + A)
                destPortAction.asSchedulable(this._getKey(destPortAction)).schedule(0, value);
            }
            // Update port's info
            this.updatelastKnownStatusTag(tag, destPortID);
            this.setNetworkPortStatus(destPortID, PortStatus.KNOWN);
        });

        this.rtiClient.on('timeAdvanceGrant', (tag: Tag) => {
            Log.debug(this, () => {return `Time Advance Grant received from RTI for ${tag}.`});
            if (this.greatestTimeAdvanceGrant === null || this.greatestTimeAdvanceGrant?.isSmallerThan(tag)) {
                this.updatelastKnownStatusTags(tag);
                // Update the greatest time advance grant and immediately 
                // wake up _next, in case it was blocked by the old time advance grant
                this.greatestTimeAdvanceGrant = tag;
                this._isLastTAGProvisional = false;
                this._requestImmediateInvocationOfNext();
            }
        });

        this.rtiClient.on('provisionalTimeAdvanceGrant', (tag: Tag) => {
            Log.debug(this, () => {return `Provisional Time Advance Grant received from RTI for ${tag}.`});
            if (this.greatestTimeAdvanceGrant === null || this.greatestTimeAdvanceGrant?.isSmallerThan(tag)) {
                // Update the greatest time advance grant and immediately 
                // wake up _next, in case it was blocked by the old time advance grant

                // FIXME: Temporarily disabling PTAG handling until the 
                // input control reaction is implemented.

                this.updatelastKnownStatusTags(tag);

                this.greatestTimeAdvanceGrant = tag;
                this._isLastTAGProvisional = true;
                this._requestImmediateInvocationOfNext();


                // FIXME: Add input control reaction handling.
            }
        });

        this.rtiClient.on('stopRequest', (tag: Tag) => {
            Log.debug(this, () => {return `Stop Request received from RTI for ${tag}.`});

            if(this.util.getCurrentTag().isSmallerThan(tag)) {
                this.sendRTIStopRequestReply(tag);
            }
            else {
                this.sendRTIStopRequestReply(this.util.getCurrentTag().getMicroStepsLater(1));
            }
        });

        this.rtiClient.on('stopRequestGranted', (tag: Tag) => {
            // Note that this should not update the greatest TAG.
            // Instead this only updates the endOfExecution.
            Log.debug(this, () => {return `Stop Request Granted received from RTI for ${tag}.`});
            this.stopRequestInfo = new StopRequestInfo(StopRequestState.GRANTED, tag);

            if(tag.isSmallerThan(this.util.getCurrentTag())) {
                this.util.reportError(`RTI granted a MSG_TYPE_STOP_GRANTED tag that is equal to or less than this federate's current tag `
                + `(${this.util.getCurrentTag().time.subtract(this.util.getStartTime())}, ${this.util.getCurrentTag().microstep}). `
                + `Stopping at the next microstep instead.`);
                super._shutdown();
            }
            else
                this._setEndOfExecution(tag);
        });

        this.rtiClient.on(`portAbsent`, (portID: number, intendedTag: Tag) => {
            Log.debug(this, () => {return `Port Absent received from RTI for ${intendedTag}.`});
            //FIXME: Schedule a proper port action like tagged message 
            this.updatelastKnownStatusTag(intendedTag, portID);
            //this._requestImmediateInvocationOfNext();
        });

        this.rtiClient.connectToRTI(this.rtiPort, this.rtiHost);
        Log.info(this, () => {return `Connecting to RTI on port: ${this.rtiPort}`});
    }
}

/**
 * A RemoteFederatePort represents a FederateInPort in another federate.
 * It contains the information needed to address RTI messages to the remote
 * port.
 */
export class RemoteFederatePort {
    constructor(public federateID: number, public portID: number) {}
}<|MERGE_RESOLUTION|>--- conflicted
+++ resolved
@@ -1370,10 +1370,6 @@
             this.addDownstreamFederate(sendsToFedId);
         }
         for (let dependsOnFedId of config.dependsOn) {
-<<<<<<< HEAD
-            // FIXME: Get delay properly considering the unit instead of hardcoded TimeValue.NEVER().
-            this.addUpstreamFederate(dependsOnFedId, TimeValue.NEVER());
-=======
             // FIXME: Get delay properly considering the unit instead of hardcoded TimeValue.zero().
             let processDelay = TimeValue.FOREVER();
             for (let candidate of config.processDelay[dependsOnFedId]) {
@@ -1382,7 +1378,6 @@
                 }
             }
             this.addUpstreamFederate(dependsOnFedId, processDelay);
->>>>>>> beb7327b
         }
     }
 
