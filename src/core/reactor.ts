/**
 * Core of the reactor runtime.
 * 
 * @author Marten Lohstroh (marten@berkeley.edu),
 * @author Matt Weber (matt.weber@berkeley.edu),
 * @author Hokeun Kim (hokeunkim@berkeley.edu)
 */

import {
    TimeValue, Tag, Origin, getCurrentPhysicalTime, Alarm, PrioritySet,
    SortableDependencyGraph, Log, DependencyGraph, Reaction, Priority, 
    Mutation, Procedure, Absent, ArgList, Args, MultiReadWrite, Present, 
    Read, Sched, SchedulableAction, Triggers, Variable, Write, TaggedEvent,
    Component, ScheduledTrigger, Trigger, TriggerManager,
    Action, InPort, IOPort, MultiPort, OutPort, Port, WritablePort, Startup, Shutdown, WritableMultiPort, Dummy
} from "./internal"
import { v4 as uuidv4 } from 'uuid';
import { Bank } from "./bank";
import { REFUSED } from "dns";

// Set the default log level.
Log.global.level = Log.levels.ERROR;

//--------------------------------------------------------------------------//
// Interfaces                                                               //
//--------------------------------------------------------------------------//

/**
 * Interface for the invocation of remote procedures.
 */
export interface Call<A, R> extends Write<A>, Read<R> {
    invoke(args: A): R | undefined;
}



/**
 * Abstract class for a schedulable action. It is intended as a wrapper for a
 * regular action. In addition to a get method, it also has a schedule method
 * that allows for the action to be scheduled.
 */


//--------------------------------------------------------------------------//
// Core Reactor Classes                                                     //
//--------------------------------------------------------------------------//


export class Parameter<T> implements Read<T> {
    constructor(private value: T) {
    }
    get(): T {
        return this.value;
    }
}



/**
 * A timer is an attribute of a reactor which periodically (or just once)
 * creates a timer event. A timer has an offset and a period. Upon initialization
 * the timer will schedule an event at the given offset from starting wall clock time.
 * Whenever this timer's event comes off the event queue, it will 
 * reschedule the event at the current logical time + period in the future. A 0 
 * period indicates the timer's event is a one-off and should not be rescheduled.
 */
export class Timer extends ScheduledTrigger<Tag> implements Read<Tag> {

    period: TimeValue;
    offset: TimeValue;

    /**
     * Timer constructor. 
     * @param __container__ The reactor this timer is attached to.
     * @param offset The interval between the start of execution and the first
     * timer event. Cannot be negative.
     * @param period The interval between rescheduled timer events. If 0, will
     * not reschedule. Cannot be negative.
     */
    constructor(__container__: Reactor, offset: TimeValue | 0, period: TimeValue | 0) {
        super(__container__);
        
        if (!(offset instanceof TimeValue)) {
            this.offset = TimeValue.secs(0);
        } else {
            this.offset = offset;
        }

        if (!(period instanceof TimeValue)) {
            this.period = TimeValue.secs(0);
        } else {
            this.period = period;
        }
        Log.debug(this, () => "Creating timer: " + this._getFullyQualifiedName())
        // Initialize this timer.
        this.runtime.initialize(this)
    }


    public toString() {
        return "Timer from " + this._getContainer()._getFullyQualifiedName() + " with period: " + this.period + " offset: " + this.offset;
    }

    public get(): Tag | Absent {
        if (this.isPresent()) {
            return this.tag;
        } else {
            return undefined;
        }
    }

}


/**
 * A reactor is a software component that reacts to input events, timer events,
 * and action events. It has private state variables that are not visible to any
 * other reactor. Its reactions can consist of altering its own state, sending
 * messages to other reactors, or affecting the environment through some kind of
 * actuation or side effect.
 */
export abstract class Reactor extends Component {

    /**
     * Data structure to keep track of registered components.
     * Note: declare this class member before any other ones as they may
     * attempt to access it.
     */
    private _keyChain: Map<Component, Symbol> = new Map()

    /**
     * This graph has in it all the dependencies implied by this container's
     * ports, reactions, and connections.
     */
    protected _dependencyGraph: DependencyGraph<Port<Present> | Reaction<any>> = new DependencyGraph()

    /**
     * The runtime object, which has a collection of privileged functions that are passed down from the
     * container.
     */
    private _runtime!: Runtime;

    /**
     * Index that specifies the location of the reactor instance in a bank, 
     * if it is a member of one.
     */
    private _bankIndex: number;

    /**
     * Return the location of the reactor instance in a bank, 
     * if it is a member of one; return -1 otherwise.
     */
    public getBankIndex(): number {
        if (this._bankIndex === undefined) {
            return -1
        }
        return this._bankIndex
    }

    /**
     * This graph has some overlap with the reactors dependency graph, but is 
     * different in two respects:
     * - transitive dependencies between ports have been collapsed; and
     * - it incorporates the causality interfaces of all contained reactors.
     * It thereby carries enough information to find out whether adding a new
     * connection at runtime could result in a cyclic dependency, _without_ 
     * having to consult other reactors.
     */
    private _causalityGraph: DependencyGraph<Port<Present>> = new DependencyGraph()
    
    /**
     * Indicates whether this reactor is active (meaning it has reacted to a
     * startup action), or not (in which case it either never started up or has
     * reacted to a shutdown action).
     */
    protected _active = false;

    /**
     * This reactor's shutdown action.
     */
    readonly shutdown: Shutdown;

    /**
     * This reactor's startup action.
     */
    readonly startup: Startup;

    /**
     * This reactor's dummy action.
     */
    readonly __dummy: Dummy;

    /**
     * The list of reactions this reactor has.
     */
    private _reactions: Reaction<any>[] = [];

    /**
     * Sandbox for the execution of reactions.
     */
    private _reactionScope: ReactionSandbox;

    /** 
     * The list of mutations this reactor has.
     */
    private _mutations: Mutation<any>[] = [];

    /**
     * Sandbox for the execution of mutations.
     */
    private _mutationScope: MutationSandbox;

    /**
     * Receive the runtime object from the container of this reactor.
     * Invoking this method in any user-written code will result in a
     * runtime error.
     * @param runtime The runtime object handed down from the container.
     */
    public _receiveRuntimeObject(runtime: Runtime) {
        if (!this._runtime && runtime) {
            this._runtime = runtime
            // In addition to setting the runtime object, also make its
            // utility functions available as a protected member.
            this.util = runtime.util
        } else {
            throw new Error("Can only establish link to runtime once.")
        }
    }

    /**
     * Add a component to this container.
     * 
     * A component that is created as part of this reactor invokes this method
     * upon creation.
     * @param component The component to register.
     * @param key The component's key.
     */
    public _register(component: Component, key: Symbol) {
        if (component === undefined || component === null) {
            throw new Error("Unable to register undefined or null component")
        }
        if (component._isRegistered()) {
            throw new Error("Unable to register " 
            + component._getFullyQualifiedName() 
            + " as it already has a container.")
        }
        // Only add key if the component isn't a self-reference
        // and isn't already registered.
        if (component !== this && !this._keyChain.has(component)) {
            this._keyChain.set(component, key)
        }
    }

    public _requestRuntimeObject(component: Component): void {
        if (component._isContainedBy(this)) {
            component._receiveRuntimeObject(this._runtime)
        }
    }

    /**
     * Remove all the connections associated with a given reactor.
     * @param reactor 
     */
    private _deleteConnections(reactor: Reactor): void {
        for (let port of reactor._findOwnPorts()) {
            this._dependencyGraph.removeNode(port)
        }
    }

    /**
     * Remove this reactor from its container and sever any connections it may
     * still have. This reactor will become defunct and is ready for garbage
     * collection.
     */
    protected _unplug() {
        this._getContainer()._deregister(this, this._key)
    }

    /**
     * Remove the given reactor and its connections from this container if
     * the key matches.
     * @param reactor
     * @param key 
     */
    public _deregister(reactor: Reactor, key: Symbol) {
        let found
        for (let v of this._keyChain.values()) {
            if (v === key) {
                found = true
                break
            }
        }
        if (found) {
            this._keyChain.delete(reactor)
            this._deleteConnections(reactor)
        } else {
            console.log("Unable to deregister reactor: " + reactor._getFullyQualifiedName())
        }
    }


    private _getLast(reactions: Set<Reaction<any>>): Reaction<unknown> | undefined {
        let index = -1
        let all = this._getReactionsAndMutations()

        for (let reaction of reactions) {
            let found = all.findIndex((r) => r === reaction)
            if (found >= 0) {
                index = Math.max(found, index)
            }
        }
        if (index >= 0) {
            return all[index]
        }
    }

    private _getFirst(reactions: Set<Reaction<any>>): Reaction<unknown> | undefined {
        let index = -1
        let all = this._getReactionsAndMutations()

        for (let reaction of reactions) {
            let found = all.findIndex((r) => r === reaction)
            if (found >= 0) {
                index = Math.min(found, index)
            }
        }
        if (index >= 0) {
            return all[index]
        }
    }

    /**
     * If the given component is owned by this reactor, look up its key and
     * return it. Otherwise, if a key has been provided, and it matches the
     * key of this reactor, also look up the component's key and return it.
     * Otherwise, if the component is owned by a reactor that is owned by 
     * this reactor, request the component's key from that reactor and return
     * it. If the component is an action, this request is not honored because
     * actions are never supposed to be accessed across levels of hierarchy.
     * @param component The component to look up the key for.
     * @param key The key that verifies the containment relation between this
     * reactor and the component, with at most one level of indirection.
     */
    public _getKey(component: Trigger, key?: Symbol): Symbol | undefined {
        if (component._isContainedBy(this) || this._key === key) {
            return this._keyChain.get(component)
        } else if (!(component instanceof Action) && 
                    component._isContainedByContainerOf(this)) {
            let owner = component.getContainer()
            if (owner !== null) {
                return owner._getKey(component, this._keyChain.get(owner))
            }
        }
    }

    /**
     * Collection of utility functions for this reactor and its subclasses.
     */
    protected util!: UtilityFunctions;

    /**
     * Mark this reactor for deletion, trigger all of its shutdown reactions
     * and mutations, and also delete all of the reactors that this reactor
     * contains.
     */
    private _delete() {
        //console.log("Marking for deletion: " + this._getFullyQualifiedName())
        this._runtime.delete(this)
        this.shutdown.update(new TaggedEvent(this.shutdown, this.util.getCurrentTag(), null))
        //this._findOwnReactors().forEach(r => r._delete())
    }

    /**
     * Inner class intended to provide access to methods that should be
     * accessible to mutations, not to reactions.
     */
    private _MutationSandbox = class implements MutationSandbox { 
        public util: UtilityFunctions;
        constructor(private reactor: Reactor) {
            this.reactor = reactor
            this.util = reactor.util
            this.getBankIndex = () => reactor.getBankIndex()
        }
        getBankIndex: () => number;
        
        /**
         * 
         * @param src 
         * @param dst 
         */
        public connect<A extends T, R extends Present, T extends Present, S extends R>
            (src: CallerPort<A, R> | IOPort<S>, dst: CalleePort<T, S> | IOPort<R>) {
            if (src instanceof CallerPort && dst instanceof CalleePort) {
                return this.reactor._connectCall(src, dst);
            } else if (src instanceof IOPort && dst instanceof IOPort) {
                return this.reactor._connect(src, dst);
            } else {
                // ERROR
            }
        }

        /**
         * Return the reactor containing the mutation using this sandbox.
         */
        public getReactor(): Reactor {
            return this.reactor
        }

        /**
         * Mark the given reactor for deletion.
         * 
         * @param reactor 
         */
        public delete(reactor: Reactor) {
            reactor._delete()
        }
    };
    
    /**
     * Inner class that furnishes an execution environment for reactions.  
     */
    private _ReactionSandbox = class implements ReactionSandbox {
        public util: UtilityFunctions;
        public getBankIndex: () => number;
        constructor(public reactor: Reactor) {
            this.util = reactor.util
            this.getBankIndex = () => reactor.getBankIndex()
        }
        
    }

    /**
     * Create a new reactor.
     * @param container The container of this reactor.
     */
    constructor(container: Reactor | null) {
        super(container);
        this._bankIndex = -1
        if (container !== null) {
            let index = Bank.initializationMap.get(container)
            if (index !== undefined) {
                this._bankIndex = index
            }
        }
        
        this._linkToRuntimeObject()
        this.shutdown = new Shutdown(this);
        this.startup = new Startup(this);
        this.__dummy = new Dummy(this);

        // Utils get passed down the hierarchy. If this is an App,
        // the container refers to this object, making the following
        // assignment idemponent.
        //this.util = this._getContainer().util
        
        
        // Create sandboxes for the reactions and mutations to execute in.
        this._reactionScope = new this._ReactionSandbox(this)
        this._mutationScope = new this._MutationSandbox(this)
    
        // Pass in a reference to the reactor because the runtime object
        // is inaccessible for the top-level reactor (it is created after this constructor returns).
        let self = this as Reactor
        this.addMutation(new Triggers(this.shutdown), new Args(), function(this) {
            self._findOwnReactors().forEach(r => r._delete())
        })

        // If this reactor was created at runtime, simply set the priorty of 
        // the default to the priority of from the last mutation of its
        // container plus one. Subsequent reactions and mutations that are added
        // will get a priority relative to this one.
        // FIXME: If any of the assigned priorities is larger than any downstream
        // reaction, then the priorities of those downstream reactions must be
        // increased.
        if (!(this instanceof App) && this._runtime.isRunning()) {
            let toDependOn = this._getContainer()._getLastMutation()
            if (toDependOn)
                this._mutations[0].setPriority(toDependOn.getPriority()+1)
        }
    }

    protected _initializeReactionScope(): void {
        this._reactionScope = new this._ReactionSandbox(this)
    }

    protected _initializeMutationScope(): void {
        this._mutationScope = new this._MutationSandbox(this)
    }
    
    // protected _isActive(): boolean {
    //     return this._active
    // }

    //
   
    public allWritable<T extends Present>(port: MultiPort<T>): WritableMultiPort<T> {
        return port.asWritable(this._getKey(port));
    }

    public writable<T extends Present>(port: IOPort<T>): WritablePort<T>  {
        return port.asWritable(this._getKey(port));
    }

    /**
     * Return the index of the reaction given as an argument.
     * @param reaction The reaction to return the index of.
     */
    public _getReactionIndex(reaction: Reaction<any>): number {
        
        var index: number | undefined;

        if (reaction instanceof Mutation) {
            index = this._mutations.indexOf(reaction)
        } else {
            index = this._reactions.indexOf(reaction)
        }
        
        if (index !== undefined)
            return index

        throw new Error("Reaction is not listed.");
    }

    protected schedulable<T extends Present>(action: Action<T>): Sched<T> {
        return action.asSchedulable(this._getKey(action));
    }

    private _recordDeps<T extends Variable[]>(reaction: Reaction<any>) {
        
        // Add a dependency on the previous reaction or mutation, if it exists.
        let prev = this._getLastReactionOrMutation()
        if (prev) {
            this._dependencyGraph.addEdge(reaction, prev)
        }

        // FIXME: Add a dependency on the last mutation that the owner of this reactor
        // has. How do we know that it is the last? We have a "lastCaller" problem here.
        // Probably better to solve this at the level of the dependency graph with a function
        // that allows for a link to be updated.

        // Set up the triggers.
        for (let t of reaction.trigs.list) {
            // Link the trigger to the reaction.
            if (t instanceof Trigger) {
                t.getManager(this._getKey(t)).addReaction(reaction)
            } else if (t instanceof Array) {
                t.forEach(trigger =>{
                    if (trigger instanceof Trigger) {
                        trigger.getManager(this._getKey(trigger)).addReaction(reaction)
                    } else {
                        throw new Error("Non-Trigger included in Triggers list.")
                    }
                })
            }
            
            // Also record this trigger as a dependency.
            if (t instanceof IOPort) {
                this._dependencyGraph.addEdge(reaction, t)
            } else if (t instanceof MultiPort) {
                t.channels().forEach(channel => this._dependencyGraph.addEdge(reaction, channel))
            } else if (t instanceof Array) {
                t.forEach(trigger => {
                    if (trigger instanceof IOPort) {
                        this._dependencyGraph.addEdge(reaction, trigger)
                    } else if (trigger instanceof MultiPort) {
                        trigger.channels().forEach(channel => this._dependencyGraph.addEdge(reaction, channel))
                    } else {
                        throw new Error("Non-Port included in Triggers list.")
                    }
                })
            } else {
                Log.debug(this, () => ">>>>>>>> not a dependency: " + t);
            }
        }
        
        let sources = new Set<Port<any>>()
        let effects = new Set<Port<any>>()
    
        for (let a of reaction.args.tuple) {
            if (a instanceof IOPort) {
                this._dependencyGraph.addEdge(reaction, a)
                sources.add(a)
            } else if (a instanceof MultiPort) {
                a.channels().forEach(channel => {
                    this._dependencyGraph.addEdge(reaction, channel)
                    sources.add(channel)
                })
            } else if (a instanceof CalleePort) {
                this._dependencyGraph.addEdge(a, reaction)
            } else if (a instanceof CallerPort) {
                this._dependencyGraph.addEdge(reaction, a)
            }
            // Only necessary if we want to add actions to the dependency graph.
            else if (a instanceof Action) {
                // dep
            }
            else if (a instanceof SchedulableAction) {
                // antidep
            } else if (a instanceof WritablePort) {
                this._dependencyGraph.addEdge(a.getPort(), reaction)
                effects.add(a.getPort())
            } else if (a instanceof WritableMultiPort) {
                a.getPorts().forEach(channel => {
                    this._dependencyGraph.addEdge(channel, reaction)
                    effects.add(channel)
                })

            }
        }
        // Make effects dependent on sources.
        for (let effect of effects) {
            this._causalityGraph.addEdges(effect, sources)
        }
    }

    /**
     * Given a reaction, return the reaction within this reactor that directly
     * precedes it, or `undefined` if there is none.
     * @param reaction A reaction to find the predecessor of. 
     */
    protected prevReaction(reaction: Reaction<unknown>): Reaction<any> | undefined {
        var index: number | undefined
        
        if (reaction instanceof Mutation) {
            index = this._mutations.indexOf(reaction)
            if (index !== undefined && index > 0) {
                return this._mutations[index-1];
            }
        } else {
            index = this._reactions.indexOf(reaction)
            if (index !== undefined && index > 0) {
                return this._reactions[index-1];
            } else {
                let len = this._mutations.length
                if (len > 0) {
                    return this._mutations[len-1]
                }
            }
        }
    }

    /**
     * Given a reaction, return the reaction within this reactior that directly
     * succeeds it, or `undefined` if there is none.
     * @param reaction A reaction to find the successor of. 
     */
    protected nextReaction(reaction: Reaction<unknown>): Reaction<any> | undefined {
        var index: number | undefined
        
        if (reaction instanceof Mutation) {
            index = this._mutations.indexOf(reaction)
            if (index !== undefined && index < this._mutations.length-1) {
                return this._mutations[index+1];
            } else if (this._reactions.length > 0) {
                return this._reactions[0]
            }
        } else {
            index = this._reactions.indexOf(reaction)
            if (index !== undefined && index < this._reactions.length-1) {
                return this._reactions[index+1];
            }
        }
    }

    /**
     * Add a reaction to this reactor. Each newly added reaction will acquire a
     * dependency either on the previously added reaction, or on the last added
     * mutation (in case no reactions had been added prior to this one). A
     * reaction is specified by a list of triggers, a list of arguments, a react
     * function, an optional deadline, and an optional late function (which
     * represents the reaction body of the deadline). All triggers a reaction
     * needs access must be included in the arguments.
     *
     * @param trigs 
     * @param args 
     * @param react 
     * @param deadline 
     * @param late 
     */
    protected addReaction<T>(trigs: Triggers, args: Args<ArgList<T>>,
        react: (this: ReactionSandbox, ...args: ArgList<T>) => void, deadline?: TimeValue,
        late: (this: ReactionSandbox, ...args: ArgList<T>) => void =
            () => { Log.global.warn("Deadline violation occurred!") }) {
        let calleePorts = trigs.list.filter(trig => trig instanceof CalleePort)
        
        if (calleePorts.length > 0) {
            // This is a procedure.
            let port = calleePorts[0] as CalleePort<Present, Present>
            let procedure = new Procedure(this, this._reactionScope, trigs, args, react, deadline, late)
            if (trigs.list.length > 1) {
                // A procedure can only have a single trigger.
                throw new Error("Procedure `" + procedure + "` has multiple triggers.")
            }
            procedure.active = true
            this._recordDeps(procedure);
            // Let the last caller point to the reaction that precedes this one.
            // This lets the first caller depend on it.
            port.getManager(this._getKey(port)).setLastCaller(this._getLastReactionOrMutation())
            this._reactions.push(procedure);    
            // FIXME: set priority manually if this happens at runtime.
        } else {
            // This is an ordinary reaction.
            let reaction = new Reaction(this, this._reactionScope, trigs, args, react, deadline, late);
            // Stage it directly if it to be triggered immediately.
            if (reaction.isTriggeredImmediately()) {
                this._runtime.stage(reaction as Reaction<unknown>)
                // FIXME: if we're already running, then we need to set the priority as well.
            }
            reaction.active = true;
            this._recordDeps(reaction);
            this._reactions.push(reaction);
            // FIXME: set priority manually if this happens at runtime.
        }
    }

    protected addMutation<T>(trigs: Triggers, args: Args<ArgList<T>>,
        react: (this: MutationSandbox, ...args: ArgList<T>) => void, deadline?: TimeValue,
        late: (this: MutationSandbox, ...args: ArgList<T>) => void =
            () => { Log.global.warn("Deadline violation occurred!") }) {        
        let mutation = new Mutation(this, this._mutationScope, trigs, args, react,  deadline, late);
        // Stage it directly if it to be triggered immediately.
        if (mutation.isTriggeredImmediately()) {
            this._runtime.stage(mutation as unknown as Reaction<unknown>) // FIXME: types
        }
        mutation.active = true
        this._recordDeps(mutation);
        this._mutations.push(mutation);
    }

    private _addHierarchicalDependencies(): void {
        let dependent = this._getFirstReactionOrMutation()
        let toDependOn = this._getContainer()._getLastMutation()
        if (dependent && toDependOn && this._getContainer() !== this) {
            this._dependencyGraph.addEdge(dependent, toDependOn) // FIXME: this assumes there is always at least one mutation.
        }
    }

    private _addRPCDependencies(): void {
        // FIXME: Potentially do this in connect instead upon connecting to a
        // callee port. So far, it is unclear how RPCs would work when
        // established at runtime by a mutation.
        //  
        // Check if there are any callee ports owned by this reactor.
        // If there are, add a dependency from its last caller to the antidependencies
        // of the procedure (excluding the callee port itself).
        let calleePorts = this._findOwnCalleePorts()
        for (let p of calleePorts) {
            let procedure = p.getManager(this._getKey(p)).getProcedure()
            let lastCaller = p.getManager(this._getKey(p)).getLastCaller()
            if (procedure && lastCaller) {
                let effects = this._dependencyGraph.getBackEdges(procedure)
                for (let e of effects) {
                    if (!(e instanceof CalleePort)) {
                        // Also add edge to the local graph.
                        this._dependencyGraph.addEdge(e, lastCaller)
                    }
                }
            } else {
                Error("No procedure")
            }
        }

    }

    /**
     * Recursively collect the local dependency graph of each contained reactor
     * and merge them all in one graph.
     * 
     * The recursion depth can be limited via the depth parameter. A depth of 0
     * will only return the local dependency graph of this reactor, a depth
     * of 1 will merge the local graph only with this reactor's immediate
     * children, etc. The default dept is -1, which will let this method
     * recurse until it has reached a reactor with no children.
     * 
     * Some additional constraits are added to guarantee the following:
     *  - The first reaction or mutation has a dependency on the last mutation
     *    of this reactor's container; and
     *  - RPCs occur in a deterministic order.
     * @param depth The depth of recursion.
     */
    protected _getPrecedenceGraph(depth=-1): DependencyGraph<Port<Present> | Reaction<unknown>> {
        
        var graph: DependencyGraph<Port<Present> | Reaction<unknown>> = new DependencyGraph();
        
        this._addHierarchicalDependencies();
        this._addRPCDependencies()
        
        graph.merge(this._dependencyGraph)

        if (depth > 0 || depth < 0) {
            if (depth > 0) {
                depth--
            }
            for (let r of this._getOwnReactors()) {
                graph.merge(r._getPrecedenceGraph(depth));
            }
        }
        
        return graph;

    }
    
    /**
     * Return the reactors that this reactor owns.
     */
    private _getOwnReactors(): Array<Reactor> {
        return Array.from(this._keyChain.keys()).filter(
            (it) => it instanceof Reactor) as Array<Reactor>;
    }

    /**
     * Return a list of reactions owned by this reactor.
     */
    protected _getReactions(): Array<Reaction<unknown>> {
        var arr: Array<Reaction<any>> = new Array();
        this._reactions.forEach((it) => arr.push(it))
        return arr;
    }

    /**
     * Return a list of reactions and mutations owned by this reactor.
     */
    protected _getReactionsAndMutations(): Array<Reaction<unknown>> {
        var arr: Array<Reaction<any>> = new Array();
        this._mutations.forEach((it) => arr.push(it))
        this._reactions.forEach((it) => arr.push(it))
        return arr;
    }

    /**
     * Return the last mutation of this reactor. All contained reactors
     * must have their reactions depend on this.
     */
    protected _getLastMutation(): Mutation<any> | undefined {
        let len = this._mutations.length
        if (len > 0) {
            return this._mutations[len -1]
        }
    }

protected _getFirstReactionOrMutation(): Reaction<any> | undefined {
    if (this._mutations.length > 0) {
        return this._mutations[0]
    }
    if (this._reactions.length > 0) {
        return this._reactions[0]
    }
}

    /**
     * Return the last reaction or mutation of this reactor.
     */
    protected _getLastReactionOrMutation(): Reaction<any> | undefined {
        let len = this._reactions.length
        if (len > 0) {
            return this._reactions[len -1]
        }
        len = this._mutations.length
        if (len > 0) {
            return this._mutations[len -1]
        }
    }

    /**
     * Return a list of reactions owned by this reactor.
     *
     * The returned list is a copy of the list kept inside of the reactor,
     * so changing it will not affect this reactor.
     */
    protected _getMutations(): Array<Reaction<unknown>> {
        var arr: Array<Reaction<any>> = new Array();
        this._mutations.forEach((it) => arr.push(it))
        return arr;
    }

    /**
     * Report whether the given port is downstream of this reactor. If so, the
     * given port can be connected to with an output port of this reactor.
     * @param port 
     */
    public _isDownstream(port: Port<Present>) {
        if (port instanceof InPort) {
            if (port._isContainedByContainerOf(this)) {
                return true;
            }
        } 
        if (port instanceof OutPort) {
            if (port._isContainedBy(this)) {
                return true;
            }
        }
        return false;
    }

    /**
     * Report whether the given port is upstream of this reactor. If so, the
     * given port can be connected to an input port of this reactor.
     * @param port 
     */
    public _isUpstream(port: Port<Present>) {
        if (port instanceof OutPort) {
            if (port._isContainedByContainerOf(this)) {
                return true;
            }
        } 
        if (port instanceof InPort) {
            if (port._isContainedBy(this)) {
                return true;
            }
        }
        return false;
    }

    public canConnectCall<A extends T, R extends Present, T extends Present, S extends R>
        (src: CallerPort<A, R>, dst: CalleePort<T, S>) { 
            // FIXME: can we change the inheritance relationship so that we can overload?

        if (this._runtime.isRunning() == false) {
            // console.log("Connecting before running")
            // Validate connections between callers and callees.

            if (src._isContainedByContainerOf(this) && dst._isContainedByContainerOf(this)) {
                return true
            }
            return false

        } else {
            // FIXME
        }
    }


    /**
     * Returns true if a given source port can be connected to the
     * given destination port, false otherwise. Valid connections
     * must:
     * (1) adhere to the scoping rules and connectivity constraints 
     *     of reactors; and
     * (2) not introduce cycles.
     * 
     * The scoping rules of reactors can be summarized as follows:
     *  - A port cannot connect to itself;
     *  - Unless the connection is between a caller and callee, the
     *    destination can only be connected to one source;
     *  - ...
     * @param src The start point of a new connection.
     * @param dst The end point of a new connection.
     */
    public canConnect<R extends Present, S extends R>
        (src: IOPort<S>, dst: IOPort<R>) {
        // Immediate rule out trivial self loops. 
        if (src === dst) {
            return false
        }

        if (this._runtime.isRunning() == false) {
            // console.log("Connecting before running")
            // Validate connections between callers and callees.
            // Additional checks for regular ports.

            console.log("IOPort")
            // Rule out write conflicts.
            //   - (between reactors)
            if (this._dependencyGraph.getBackEdges(dst).size > 0) {
                return false;
            }

            //   - between reactors and reactions (NOTE: check also needs to happen
            //     in addReaction)
            var deps = this._dependencyGraph.getEdges(dst) // FIXME this will change with multiplex ports
            if (deps != undefined && deps.size > 0) {
                return false;
            }
            
            return this._isInScope(src, dst)

        } else {
            // Attempt to make a connection while executing.
            // Check the local dependency graph to figure out whether this change
            // introduces zero-delay feedback.
            // console.log("Runtime connect.")
            // Take the local graph and merge in all the causality interfaces
            // of contained reactors. Then:
            let graph: DependencyGraph<Port<Present> | Reaction<unknown>> = new DependencyGraph()
            graph.merge(this._dependencyGraph)

            for (let r of this._getOwnReactors()) {
                graph.merge(r._getCausalityInterface())
            }

            // Add the new edge.
            graph.addEdge(dst, src)

            // 1) check for loops
            if (graph.hasCycle()) {
                return false
            }

            // 2) check for direct feed through.
            let inputs = this._findOwnInputs()
            for (let output of this._findOwnOutputs()) {
                let newReachable = graph.reachableOrigins(output, inputs)
                let oldReachable = this._causalityGraph.reachableOrigins(output, inputs)

                for (let origin of newReachable) {
                    if (origin instanceof Port && !oldReachable.has(origin)) {
                        return false
                    }
                }
            }
            return true
        }
    }

    private _isInScope(src: IOPort<Present>, dst: IOPort<Present>): boolean {
        // Assure that the general scoping and connection rules are adhered to.
        if (src instanceof OutPort) {
            if (dst instanceof InPort) {
                // OUT to IN
                if (src._isContainedByContainerOf(this) && dst._isContainedByContainerOf(this)) {
                    return true;
                } else {
                    return false;
                }
            } else {
                // OUT to OUT
                if (src._isContainedByContainerOf(this) && dst._isContainedBy(this)) {
                    return true;
                } else {
                    return false;
                }
            }
        } else {
            if (dst instanceof InPort) {
                // IN to IN
                if (src._isContainedBy(this) && dst._isContainedByContainerOf(this)) {
                    return true;
                } else {
                    return false;
                }
            } else {
                // IN to OUT
                return false;
            }
        }
    }

    /**
     * Connect a source port to a downstream destination port without canConnect() check.
     * This must be used with caution after checking canConnect for the given ports.
     * @param src The source port to connect.
     * @param dst The destination port to connect.
     */
    private _uncheckedConnect<R extends Present, S extends R>(src: IOPort<S>, dst:IOPort<R>) {
        Log.debug(this, () => "connecting " + src + " and " + dst);
        // Add dependency implied by connection to local graph.
        this._dependencyGraph.addEdge(dst, src);
        // Register receiver for value propagation.
        let writer = dst.asWritable(this._getKey(dst));
        src.getManager(this._getKey(src)).addReceiver
            (writer as WritablePort<S>);
        let val = src.get()
        if (this._runtime.isRunning() && val !== undefined) {
            writer.set(val)
        }
    }

    /**
     * Connect a source port to a downstream destination port. If a source is a
     * regular port, then the type variable of the source has to be a subtype of
     * the type variable of the destination. If the source is a caller port,
     * then the destination has to be a callee port that is effectively a
     * subtype of the caller port. Because functions have a contra-variant
     * subtype relation, the arguments of the caller side must be a subtype of
     * the callee's, and the return value of the callee's must be a subtype of
     * the caller's.
     * @param src The source port to connect.
     * @param dst The destination port to connect.
     */
    protected _connect<R extends Present, S extends R>(src: IOPort<S>, dst:IOPort<R>) {
        if (src === undefined || src === null) {
            throw new Error("Cannot connect unspecified source");
        }
        if (dst === undefined || dst === null) {
            throw new Error("Cannot connect unspecified destination");
        } 
        if (this.canConnect(src, dst)) {
            this._uncheckedConnect(src, dst);
        } else {
            throw new Error("ERROR connecting " + src + " to " + dst);
        }
    }

    protected _connectMulti<R extends Present, S extends R>(
            src: Array<MultiPort<S> | IOPort<S>>,
            dest: Array<MultiPort<R> | IOPort<R>>,
            repeatLeft: boolean) {
        let leftPorts = new Array<IOPort<S>>(0)
        let rightPorts = new Array<IOPort<R>>(0)

        // TODO(hokeun): Check if the multiport's container is Bank when Bank is implemented.
        src.forEach(port => {
            if (port instanceof MultiPort) {
                port.channels().forEach(singlePort => {
                    leftPorts.push(singlePort)
                })
            } else if (port instanceof IOPort) {
                leftPorts.push(port)
            }
        })

        dest.forEach(port => {
            if (port instanceof MultiPort) {
                port.channels().forEach(singlePort => {
                    rightPorts.push(singlePort)
                })
            } else if (port instanceof IOPort) {
                rightPorts.push(port)
            }
        })

        if (repeatLeft) {
            const leftPortsSize = leftPorts.length
            for (let i = 0; leftPorts.length < rightPorts.length; i++) {
                leftPorts.push(leftPorts[i % leftPortsSize])
            }
        }

        if (leftPorts.length < rightPorts.length) {
            Log.warn(null, () => "There are more right ports than left ports. ",
                "Not all ports will be connected!")
        } else if (leftPorts.length > rightPorts.length) {
            Log.warn(null, () => "There are more left ports than right ports. ",
                "Not all ports will be connected!")
        }


        for (let i = 0; i < leftPorts.length && i < rightPorts.length; i++) {
            if (!this.canConnect(leftPorts[i], rightPorts[i])) {
                throw new Error("ERROR connecting " + leftPorts[i] + " to " + rightPorts[i]
                    + "in multiple connections from " + src + " to " + dest)
            }
        }
        for (let i = 0; i < leftPorts.length && i < rightPorts.length; i++) {
            this._uncheckedConnect(leftPorts[i], rightPorts[i])
        }
    }

    protected _connectCall<A extends T, R extends Present, T extends Present, S extends R>
    (src: CallerPort<A,R>, dst: CalleePort<T,S>) {
        if (this.canConnectCall(src, dst)) {
            Log.debug(this, () => "connecting " + src + " and " + dst);
            // Treat connections between callers and callees separately.
            // Note that because A extends T and S extends R, we can safely
            // cast CalleePort<T,S> to CalleePort<A,R>.
            src.remotePort = ((dst as unknown) as CalleePort<A, R>);
            // Register the caller in the callee reactor so that it can
            // establish dependencies on the callers.
            let calleeManager = dst.getManager(this._getKey(dst))
            let callerManager = src.getManager(this._getKey(src))
            let container = callerManager.getContainer()
            let callers = new Set<Reaction<any>>()
            container._dependencyGraph.getBackEdges(src).forEach((dep) => {
                if (dep instanceof Reaction) {
                    callers.add(dep)
                }
            })
            let first = container._getFirst(callers)
            let last = container._getLast(callers)
            let lastCaller = calleeManager.getLastCaller()
            if (lastCaller !== undefined) {
                // This means the callee port is bound to a reaction and
                // there may be zero or more callers. We now continue
                // building a chain of callers.
                if (first) {
                    this._dependencyGraph.addEdge(first, lastCaller)
                } else {
                    this._dependencyGraph.addEdge(src, dst)
                }
                if (last)
                    calleeManager.setLastCaller(last)
            } else {
                throw new Error("No procedure linked to callee"
                    + " port `${procedure}`.")
            }
        } else {
            throw new Error("ERROR connecting " + src + " to " + dst);
        }
    }

    /**
     * Return a dependency graph consisting of only this reactor's own ports
     * and the dependencies between them.
     */
    protected _getCausalityInterface(): DependencyGraph<Port<Present>> {
        let ifGraph = this._causalityGraph
        // Find all the input and output ports that this reactor owns.
        
        let inputs = this._findOwnInputs()
        let outputs = this._findOwnOutputs()
        let visited = new Set()
        let self = this
        
        function search(output: OutPort<Present>, nodes: Set<Port<Present> | Reaction<unknown>>) {
            for (let node of nodes) {
                if (!visited.has(node)) {
                    visited.add(node)
                    if (node instanceof InPort && inputs.has(node)) {
                        ifGraph.addEdge(output, node)   
                    } else {
                        search(output, self._dependencyGraph.getEdges(output))
                    }
                }
            }
        }

        // For each output, walk the graph and add dependencies to 
        // the inputs that are reachable.
        for (let output of outputs) {
            search(output, this._dependencyGraph.getEdges(output))
            visited.clear()
        }
        
        return ifGraph
    }

    private _findOwnCalleePorts() {
        let ports = new Set<CalleePort<Present, Present>>()
        for(let component of this._keyChain.keys()) {
            if (component instanceof CalleePort) {
                ports.add(component)
            }
        }
        return ports
    }

    private _findOwnPorts() {
        let ports = new Set<Port<Present>>()
        for (let component of this._keyChain.keys()) {
            if (component instanceof Port) {
                ports.add(component)
            }
        }
        return ports
    }

    private _findOwnInputs() {
        let inputs = new Set<InPort<Present>>()
        for (let component of this._keyChain.keys()) {
            if (component instanceof InPort) {
                inputs.add(component)
            }
        }
        return inputs
    }

    private _findOwnOutputs() {
        let outputs = new Set<OutPort<Present>>()
        for (let component of this._keyChain.keys()) {
            if (component instanceof InPort) {
                outputs.add(component)
            }
        }
        return outputs
    }

    private _findOwnReactors() {
        let reactors = new Set<Reactor>()
        for(let component of this._keyChain.keys()) {
            if (component instanceof Reactor) {
                reactors.add(component)
            }
        }
        return reactors
    }


    /**
     * 
     * @param src 
     * @param dst 
     */
    private _disconnect(src: Port<Present>, dst: Port<Present>) {
        Log.debug(this, () => "disconnecting " + src + " and " + dst);
        //src.getManager(this.getKey(src)).delReceiver(dst);


        // FIXME

        // let dests = this._destinationPorts.get(src);
        // if (dests != null) {
        //     dests.delete(dst);
        // }
        // this._sourcePort.delete(src);
    }

    // /**
    //  * Set all the timers of this reactor.
    //  */
    // protected _setTimers(): void {
    //     Log.debug(this, () => "Setting timers for: " + this);
    //     let timers = new Set<Timer>();
    //     for (const [k, v] of Object.entries(this)) {
    //         if (v instanceof Timer) {
    //             this._setTimer(v);
    //         }
    //     }
    // }

    // protected _setTimer(timer: Timer): void {
    //     Log.debug(this, () => ">>>>>>>>>>>>>>>>>>>>>>>>Setting timer: " + timer);
    //     let startTime;
    //     if (timer.offset.isZero()) {
    //         // getLaterTime always returns a microstep of zero, so handle the
    //         // zero offset case explicitly.
    //         startTime = this.util.getCurrentTag().getMicroStepsLater();
    //     } else {
    //         startTime = this.util.getCurrentTag().getLaterTag(timer.offset);
    //     }// FIXME: startup and a timer with offset zero should be simultaneous and not retrigger events
    //     this._schedule(new TaggedEvent(timer, this.util.getCurrentTag().getLaterTag(timer.offset), null));
    // }

    /**
     * Report a timer to the app so that it gets unscheduled.
     * @param timer The timer to report to the app.
     */
    protected _unsetTimer(timer: Timer) {
        // FIXME: we could either set the timer to 'inactive' to tell the 
        // scheduler to ignore future event and prevent it from rescheduling any.
        // The problem with this approach is that if, for some reason, a timer would get
        // reactivated, it could start seeing events that were scheduled prior to its
        // becoming inactive. Alternatively, we could remove the event from the queue, 
        // but we'd have to add functionality for this.
    }

    /**
     * Unset all the timers of this reactor.
     */
    protected _unsetTimers(): void {
        // Log.global.debug("Getting timers for: " + this)
        let timers = new Set<Timer>();
        for (const [k, v] of Object.entries(this)) {
            if (v instanceof Timer) {
                this._unsetTimer(v);
            }
        }
    }

    /**
     * Return the fully qualified name of this reactor.
     */
    toString(): string {
        return this._getFullyQualifiedName();
    }
}






interface ComponentManager {
    getOwner(): Reactor;

}





/**
 * A caller port sends arguments of type T and receives a response of type R.
 */
export class CallerPort<A extends Present, R extends Present> extends Port<R> implements Write<A>, Read<R> {
    
    public get(): R | undefined {
        if (this.tag?.isSimultaneousWith(this.runtime.util.getCurrentTag()))
            return this.remotePort?.retValue
    }

    public remotePort: CalleePort<A, R> | undefined;

    public set(value: A): void  {
        // Invoke downstream reaction directly, and return store the result.
        if (this.remotePort) {
            this.remotePort.invoke(value)
        }
        this.tag = this.runtime.util.getCurrentTag();
    }

    public invoke(value:A): R | undefined {
        // If connected, this will trigger a reaction and update the 
        // value of this port.
        this.set(value)
        // Return the updated value.
        return this.get()
    }

    /**
     * 
     * @param container Reference to the container of this port 
     * (or the container thereof).
     */
    public getManager(key: Symbol | undefined): TriggerManager {
        if (this._key == key) {
            return this.manager
        }
        throw Error("Unable to grant access to manager.")
    }


    protected manager: TriggerManager = new class implements TriggerManager {
        constructor(private port:CallerPort<A, R>) {}
        addReaction(reaction: Reaction<unknown>): void {
            throw new Error("A Caller port cannot use used as a trigger.");
        }
        delReaction(reaction: Reaction<unknown>): void {
            throw new Error("A Caller port cannot use used as a trigger.");
        }
        getContainer(): Reactor {
            return this.port._getContainer()
        }
    }(this)

    toString() {
        return "CallerPort"
    }

}

interface CalleeManager<T extends Present> extends TriggerManager {
    setLastCaller(reaction: Reaction<unknown> | undefined):void;
    getLastCaller(): Reaction<unknown> | undefined;
    addReaction(procedure: Procedure<unknown>): void;
    getProcedure(): Procedure<any> | undefined;
}

/**
 * A callee port receives arguments of type A and send a response of type R.
 */
export class CalleePort<A extends Present, R extends Present> extends Port<A> implements Read<A>, Write<R> {
    
    get(): A | undefined {
        return this.argValue;
    }

    public retValue: R | undefined;

    public argValue: A | undefined;

    private procedure: Procedure<unknown> | undefined

    private lastCaller: Reaction<unknown> | undefined
    
    public invoke(value: A): R | undefined {
        this.argValue = value
        this.procedure?.doReact()
        return this.retValue
    }

    public set(value: R): void  {
        // NOTE: this will not trigger reactions because
        // connections between caller ports and callee ports
        // are invoked directly.
        this.retValue = value;
    }

    public return(value: R): void {
        this.set(value)
    }

    /**
     * 
     * @param key 
     */
    public getManager(key: Symbol | undefined): CalleeManager<A> {
        if (this._key == key) {
            return this.manager
        }
        throw Error("Unable to grant access to manager.")
    }

    protected manager:CalleeManager<A> = new class implements CalleeManager<A> {
        constructor(private port:CalleePort<A, Present>) {}
        getContainer(): Reactor {
            return this.port._getContainer()
        }
        addReaction(procedure: Reaction<unknown>): void {
            if (this.port.procedure !== undefined) {
                throw new Error("Each callee port can trigger only a single"
                + " reaction, but two or more are found on: " 
                + this.port.toString())
            }
            this.port.procedure = procedure
        }
        delReaction(reaction: Reaction<unknown>): void {
            throw new Error("Method not implemented.");
        }
        setLastCaller(reaction: Reaction<unknown> | undefined):void {
            this.port.lastCaller = reaction
        }
        getProcedure(): Procedure<unknown> | undefined {
            return this.port.procedure
        }
        getLastCaller(): Reaction<unknown> | undefined {
            return this.port.lastCaller
        }
    }(this)

    toString() {
        return "CalleePort"
    }

}

class EventQueue extends PrioritySet<Tag> {

    public push(event: TaggedEvent<Present>) {
        return super.push(event);
    }

    public pop(): TaggedEvent<Present> | undefined {
        return super.pop() as TaggedEvent<Present>;
    }

    public peek(): TaggedEvent<Present> | undefined {
        return super.peek() as TaggedEvent<Present>;
    }
}

class ReactionQueue extends PrioritySet<Priority> {

    public push(reaction: Reaction<unknown>) {
        return super.push(reaction);
    }

    public pop(): Reaction<unknown> {
        return super.pop() as Reaction<unknown>;
    }

    public peek(): Reaction<unknown> {
        return super.peek() as Reaction<unknown>;
    }

}

export interface Runtime {
    util:UtilityFunctions;
    stage(reaction: Reaction<unknown>): void;
    initialize(timer: Timer): void;
    schedule(e: TaggedEvent<any>): void;
    delete(r: Reactor): void;
    isRunning(): boolean;
}
interface UtilityFunctions {
    requestStop(): void;
    reportError(message?: string): void;
    requestErrorStop(message?: string): void;
    isLastTAGProvisional(): boolean;
    getCurrentTag(): Tag;
    getCurrentLogicalTime(): TimeValue;
    getCurrentPhysicalTime(): TimeValue;
    getStartTag(): Tag;
    getStartTime(): TimeValue;
    getElapsedLogicalTime(): TimeValue;
    getElapsedPhysicalTime(): TimeValue;
    sendRTIMessage<T extends Present>(data: T, destFederateID: number, destPortID: number): void;
    sendRTITimedMessage<T extends Present>(data: T, destFederateID: number, destPortID: number): void;
    sendRTIPortAbsent (additionalDealy: 0 | TimeValue, destFederateID: number, destPortID: number): void;
}

export interface MutationSandbox extends ReactionSandbox {
    
    connect<A extends T, R extends Present, T extends Present, S extends R>
            (src: CallerPort<A,R> | IOPort<S>, dst: CalleePort<T,S> | IOPort<R>):void;

    //disconnect(src: Port<Present>, dst?: Port<Present>): void;

    delete(reactor: Reactor): void;

    getReactor(): Reactor; // Container

    // FIXME:    
    //forkJoin(constructor: new () => Reactor, ): void;

}

export interface ReactionSandbox {
    /**
     * Collection of utility functions accessible from within a `react` function.
     */
    util: UtilityFunctions
    getBankIndex: () => number
}


export class App extends Reactor {

    readonly _alarm = new Alarm();

    private _errored = false
    private _errorMessage?: string
    readonly _uuid = uuidv4()

    /**
     * Set of reactions to stage when this app starts executing.
     */
    private _reactionsAtStartup = new Set<Reaction<unknown>>();

    /**
     * Set of timers to schedule when this app starts executing.
     */
    private _timersToSchedule = new Set<Timer>();

    /**
     * Set of reactors that gets populated during each execution step,
     * identifying all the terminated reactors that are to be removed
     * at the end of that execution step.
     */
    private _reactorsToRemove = new Array<Reactor>();

    /**
     * Stores whether the last received TAG (Tag Advance Grant) was provisional.
     * Every federate starts out assuming that it has been granted a PTAG
     * at the start time, or if it has no upstream federates, a TAG.
     */
    protected _isLastTAGProvisional: boolean = false;

    /**
     * Inner class that provides access to utilities that are safe to expose to
     * reaction code.
     */
    protected util: UtilityFunctions = new class implements UtilityFunctions {
        constructor(private app: App) {

        }

        public requestStop() {
            this.app._shutdown()
        }

        public requestErrorStop(message?: string) {
            this.reportError(message)
            this.app._shutdown()
        }

        public reportError(message?: string) {
            this.app._errored = true
            this.app._errorMessage = message
        }

        public isLastTAGProvisional(): boolean {
            return this.app._isLastTAGProvisional;
        }

        public getCurrentTag(): Tag {
            return this.app._currentTag;
        }

        public getCurrentLogicalTime(): TimeValue {
            return this.app._currentTag.time;
        }

        public getCurrentPhysicalTime(): TimeValue {
            return getCurrentPhysicalTime();
        }

        public getStartTag(): Tag {
            return new Tag(this.app._startOfExecution, 0);
        }

        public getStartTime(): TimeValue {
            return this.app._startOfExecution;
        }

        public getElapsedLogicalTime(): TimeValue {
            return this.app._currentTag.time.difference(this.app._startOfExecution);
        }

        public getElapsedPhysicalTime(): TimeValue {
            return getCurrentPhysicalTime().subtract(this.app._startOfExecution);
        }
        
        public sendRTIMessage<T extends Present>(data: T, destFederateID: number, destPortID: number) {
            return this.app.sendRTIMessage(data, destFederateID, destPortID);
        }

        public sendRTITimedMessage<T extends Present>(data: T, destFederateID: number, destPortID: number) {
            return this.app.sendRTITimedMessage(data, destFederateID, destPortID);
        }
//FIXEME: port-absent
        public sendRTIPortAbsent (additionalDelay: 0 | TimeValue, destFederateID: number, destPortID: number) {
            console.log(`PortAbsent invoked`);
            return this.app.sendRTIPortAbsent(additionalDelay, destFederateID, destPortID);
        }
    }(this);

    /**
     * Inner class that provides access to the Runtime object.
     */
    private __runtime: Runtime = new class implements Runtime {
        util: UtilityFunctions        

        constructor(private app: App) {
            this.util = app.util
        }
        
        /**
         * Report whether the runtime has started processing events yet.
         */
        public isRunning(): boolean {
            return this.app._active;
        }

        /**
         * Stage the given reaction for execution at the current logical time.
         * @param reaction The reaction to load onto the reaction queue.
         */ 
        public stage(reaction: Reaction<unknown>): void {
            if (this.app._active) {
                this.app._readyReactionQ.push(reaction)
            } else {
                // If execution hasn't started yet, collect the staged reactions.
                // They will be queued once they have been assigned priorities.
                this.app._reactionsAtStartup.add(reaction) 
            }
        }


        /**
         * Initialize the given timer.
         * 
         * If execution has already begun, do the following:
         *  - if the offset is nonzero, schedule the timer at t + offset; and
         *  - otherwise, if the period is nonzero, schedule the it at t + period.
         * If exection is yet to start, postpone initialization until the start
         * time is known. 
         *
         * @param timer The timer to initialize.
         */
        public initialize(timer: Timer): void {
            if (this.app._active) {
                Log.debug(this, () => "Scheduling timer " + timer._getFullyQualifiedName())
                console.log(">>>>>>>>>Scheduling timer " + timer._getFullyQualifiedName())
                // Schedule relative to the current tag.
                var nextTag;
                if (!timer.offset.isZero()) {
                    nextTag = this.app._currentTag.getLaterTag(timer.offset)
                } else if (!timer.period.isZero()) {
                    nextTag = this.app._currentTag.getLaterTag(timer.period)
                }
                
                if (nextTag) {
                    Log.debug(this, () => "Postponed scheduling of timer " + timer._getFullyQualifiedName())
                    this.schedule(new TaggedEvent(timer, nextTag, nextTag))
                }
    
            } else {
                console.log(">>>>>>>>>Postponed Scheduling of timer " + timer._getFullyQualifiedName())
                // If execution hasn't started yet, collect the timers.
                // They will be initialized once it is known what the start time is.
                this.app._timersToSchedule.add(timer) 
            }
        }

        /**
         * Push an event onto the event queue. 
         * @param e Tagged event to push onto the event queue.
         */
        public schedule(e: TaggedEvent<any>) {
            let head = this.app._eventQ.peek();

            // Don't schedule events past the end of execution.
            if (!this.app._endOfExecution || !this.app._endOfExecution.isSmallerThan(e.tag)) {
                this.app._eventQ.push(e);
            }
            
            Log.debug(this, () => "Scheduling with trigger: " + e.trigger);
            Log.debug(this, () => "Elapsed logical time in schedule: " + this.util.getElapsedLogicalTime());
            Log.debug(this, () => "Elapsed physical time in schedule: " + this.util.getElapsedPhysicalTime());
            
            // If the scheduled event has an earlier tag than whatever is at the
            // head of the queue, set a new alarm.
            if (head == undefined || e.tag.isSmallerThan(head.tag)) {
                this.app._setAlarmOrYield(e.tag);
            }
        }

        /**
         * Mark a reactor for deletion. At the end of logical time at which
         * this method was invoked the reactor will be removed from its
         * container.
         * @param r The reactor to be deleted.
         */
        public delete(r: Reactor): void {
            this.app._reactorsToRemove.push(r)
        };


    }(this)

    /**
     * Send an (untimed) message to the designated federate port through the RTI.
     * This function throws an error if it isn't called on a FederatedApp.
     * @param data The data that contain the body of the message.
     * @param destFederateID The federate ID that is the destination of this message.
     * @param destPortID The port ID that is the destination of this message.
     */
    protected sendRTIMessage<T extends Present>(data: T, destFederateID: number, destPortID: number) {
        throw new Error("Cannot call sendRTIMessage from an App. sendRTIMessage may be called only from a FederatedApp");
    }

    /**
     * Send a (timed) message to the designated federate port through the RTI.
     * This function throws an error if it isn't called on a FederatedApp.
     * @param data The data that contain the body of the message.
     * @param destFederateID The federate ID that is the destination of this message.
     * @param destPortID The port ID that is the destination of this message.
     */
    protected sendRTITimedMessage<T extends Present>(data: T, destFederateID: number, destPortID: number) {
        throw new Error("Cannot call sendRTIMessage from an App. sendRTIMessage may be called only from a FederatedApp");
    }

    /**
     * Send a MSG_TYPE_PORT_ABSENT
     * please add explanation of this message.  
     */
    protected sendRTIPortAbsent (additionalDelay: 0 | TimeValue, destFederateID: number, destPortID: number) {
        throw new Error("Cannot call sendRTIPortAbsent from an App. sendRTIPortAbsent may be called only from a FederatedApp");
    }

    /**
     * The current time, made available so actions may be scheduled relative to it.
     */
    private _currentTag: Tag;

    /**
     * Reference to "immediate" invocation of next.
     */
    protected _immediateRef: ReturnType<typeof setImmediate> | undefined;

    /**
     * Priority set that keeps track of scheduled events.
     */
    private _eventQ = new EventQueue();

    /**
     * If not null, finish execution with success, this time interval after the
     * start of execution.
     */
    private _executionTimeout: TimeValue | undefined;

    /**
     * The time at which normal execution should terminate. When this time is
     * defined, we can assume that a shutdown event associated with this time
     * has been scheduled.
     */
    private _endOfExecution: Tag | undefined;

    /**
     * If false, execute with normal delays to allow physical time to catch up
     * to logical time. If true, don't wait for physical time to match logical
     * time.
     */
    private _fast: boolean;

    /**
     * Indicates whether the program should continue running once the event 
     * queue is empty.
     */
    private _keepAlive = false;

    /**
     * Priority set that keeps track of reactions at the current Logical time.
     */
    private _reactionQ = new ReactionQueue();
    private _readyReactionQ = new ReactionQueue();
    private _waitingReactionQ = new ReactionQueue();

    /**
     * The physical time when execution began relative to January 1, 1970 00:00:00 UTC.
     * Initialized in start().
     */
    private _startOfExecution!: TimeValue;


    /**
     * Indicates if _finish() was already called.
     * This prevents _finish() from being called recursively.
     */
    private _done: boolean = false;

    /**
     * Interval for snoozing and waking up.
     */
    private _advanceMessageInterval: TimeValue = TimeValue.secs(1);
    public setAdvanceMessageInterval(advanceMessageInterval: TimeValue) {
        this._advanceMessageInterval = advanceMessageInterval
    }

    /**
     * Unset all the timers of this reactor.
     */
    protected _unsetTimers(): void {
        Object.entries(this).filter(it => it[1] instanceof Timer).forEach(it => this._unsetTimer(it[1]))
    }

    private snooze: Action<Tag>;

    readonly _name:string

    /**
     * Create a new top-level reactor.
     * @param executionTimeout Optional parameter to let the execution of the app time out.
     * @param keepAlive Optional parameter, if true allows execution to continue with an empty event queue.
     * @param fast Optional parameter, if true does not wait for physical time to catch up to logical time.
     * @param success Optional callback to be used to indicate a successful execution.
     * @param failure Optional callback to be used to indicate a failed execution.
     */
    constructor(executionTimeout: TimeValue | undefined = undefined, 
                keepAlive: boolean = false, 
                fast: boolean = false,
                public success: () => void = () => {}, 
                public failure: () => void = () => {}) {
        super(null);

        let name = this.constructor.name
        if (name == "") {
            name = "app"
        } else {
            name = name.charAt(0).toLowerCase() + name.slice(1)
        }
        this._name = name

        // Update pointer to runtime object for this reactor and
        // its startup and shutdown action since the inner class
        // instance this.__runtime isn't initialized up until here.
        this._receiveRuntimeObject(this.__runtime)
        this.startup._receiveRuntimeObject(this.__runtime)
        this.shutdown._receiveRuntimeObject(this.__runtime)
        this.__dummy._receiveRuntimeObject(this.__runtime)
        this.snooze = new Action(this, Origin.logical)

        // Initialize the scope in which reactions and mutations of this
        // reactor will execute. This is already done in the super constructor,
        // but has to be redone because at that time this.utils was not
        // initialized at that point.
        this._initializeReactionScope()
        this._initializeMutationScope()

        this._fast = fast;
        this._keepAlive = keepAlive;
        this._executionTimeout = executionTimeout;

        // NOTE: these will be reset properly during startup.
        this._currentTag = new Tag(TimeValue.secs(0), 0);
        this._startOfExecution = this._currentTag.time;
    }

    /**
     * Check whether the next event can be handled or not.
     *
     * In a non-federated context this method always returns true.
     * @param event The next event to be processed.
     */
    protected _canProceed(event: TaggedEvent<Present>) {
        return true
    }

    /**
     * Set the current tag to be the next tag.
     * 
     * @param event The tag of the next event to be handled.
     */
    protected _advanceTime(nextTag: Tag) {
        this._currentTag = nextTag;
    }

    protected _iterationComplete(): void {}

    /**
     * Add a dummy event to the event queue.
     * Currently, the sole usage of this is to ensure LET to be sent to the RTI
     * when there is any physical action triggering output port(s) in federated execution.
     * 
     * @param tag The tag at which this dummy event occurs.
     */
    protected _addDummyEvent(tag: Tag): void {
        this._eventQ.push(new TaggedEvent(this.__dummy, tag, 0));
    }

    /**
     * Iterate over all reactions in the reaction queue and execute them.
     */
    private _react() {
        while (this._readyReactionQ.size() > 0) {
            try {
                var r = this._readyReactionQ.pop();
                r.doReact();
            } catch (e) {
                Log.error(this, () => "Exception occurred in reaction: " + r + ": " + e);
                // Allow errors in reactions to kill execution.
                throw e; 
            }            
        }
        Log.global.debug("Finished handling all events at current time.");
    }

    /** 
     *  FIXME:port-absent 
     *  Enqueue network control reactions
     */
    protected enqueueNetworkControlReactions(): void {}

    /**
     * Handle the next events on the event queue.
     * ----
     * Wait until physical time matches or exceeds the time of the least tag on
     * the event queue. After this wait, load the reactions triggered by all
     * events with the least tag onto the reaction queue and start executing
     * reactions in topological order. Each reaction may produce outputs, which,
     * in turn, may load additional reactions onto the reaction queue. Once done
     * executing reactions for the current tag, see if the next tag has the same
     * time (but a different microstep) and repeat the steps above until the
     * next tag has both a different time and microstep. In this case, set an
     * alarm to be woken up at the next time. Note that our timer implementation
     * uses `process.nextTick()` to unravel the stack but prevent I/O from
     * taking place if computation is lagging behind physical time. Only once
     * computation has caught up, full control is given back to the JS event
     * loop. This prevents the system from being overwhelmed with external
     * stimuli.
     */
    private _next() {
        var nextEvent = this._eventQ.peek();
        if (nextEvent) {

            // Check whether the next event can be handled, or not quite yet.
            // A holdup can occur in a federated execution.
            if (!this._canProceed(nextEvent)) {
                // If this happens, then a TAG from the RTI will trigger the
                // next invocation of _next.
                return; 
            }
            // If it is too early to handle the next event, set a timer for it
            // (unless the "fast" option is enabled), and give back control to
            // the JS event loop.
            if (getCurrentPhysicalTime().isEarlierThan(nextEvent.tag.time)
                        && !this._fast) {
                this._setAlarmOrYield(nextEvent.tag);
                return;
            }

            // Start processing events. Execute all reactions that are triggered
            // at the current tag in topological order. After that, if the next
            // event on the event queue has the same time (but a greater
            // microstep), repeat. This prevents JS event loop from gaining
            // control and imposing overhead. Asynchronous activity therefore
            // might get blocked, but since the results of such activities are
            // typically reported via physical actions, the tags of the
            // resulting events would be in the future, anyway.
            do {
                // Advance logical time.
                this._advanceTime(nextEvent.tag)

                // Keep popping the event queue until the next event has a different tag.
                while (nextEvent != null && nextEvent.tag.isSimultaneousWith(this._currentTag)) {
                    var trigger = nextEvent.trigger;
                    this._eventQ.pop();
                    Log.debug(this, () => "Popped off the event queue: " + trigger);
                    // Handle timers.
                    if (trigger instanceof Timer) {
                        if (!trigger.period.isZero()) {
                            Log.debug(this, () => "Rescheduling timer " + trigger);

                            this.__runtime.schedule(new TaggedEvent(trigger,
                                this._currentTag.getLaterTag(trigger.period),
                                null));
                        }
                    }
                    // Load reactions onto the reaction queue.
                    trigger.update(nextEvent);
                    
                    // Look at the next event on the queue.
                    nextEvent = this._eventQ.peek();
                }            

                // End of this execution step. Perform cleanup.
                while (this._reactorsToRemove.length > 0) {
                    let r = this._reactorsToRemove.pop()
                    // FIXME: doing this for the entire model at the end of execution
                    // could be a pretty significant performance hit, so we probably
                    // don't want to do this
                    // r?._unplug() FIXME: visibility
                }

                // Peek at the event queue to see whether we can process the next event
                // or should give control back to the JS event loop.
                nextEvent = this._eventQ.peek();

<<<<<<< HEAD
            } while (nextEvent && this._currentTag.time.isEqualTo(nextEvent.tag.time));
            // FIXME: port-absent
            // enqueue_network_control_reactions() need to be added
            this.enqueueNetworkControlReactions();
=======
            } while (nextEvent && this._currentTag.isSimultaneousWith(nextEvent.tag));

>>>>>>> fcf84f32
            // React to all the events loaded onto the reaction queue.
            this._react()

            // Done handling events.
            // _iterationComplete() sends a LTC (Logical Tag Complete) message when federated.
            // Make sure that a federate sends LTC only after actually handling an event.
            this._iterationComplete();
        }

        // Once we've reached here, either we're done processing events and the
        // next event is at a future time, or there are no more events in the
        // queue.        
        if (this._endOfExecution && this._currentTag.isSimultaneousWith(this._endOfExecution)) {
            // An end of execution has been specified; a shutdown event must
            // have been scheduled, and all shutdown events must have been
            // consumed because the next tag is 
            this._finish();
        } else {
            if (nextEvent) {
                Log.global.debug("Event queue not empty.")
                this._setAlarmOrYield(nextEvent.tag);
            } else {
                // The queue is empty, and no end of execution has been specified.
                if (this._keepAlive) {
                    // Keep alive: snooze and wake up later.
                    Log.global.debug("Going to sleep.");
                    this.snooze.asSchedulable(this._getKey(this.snooze)).schedule(this._advanceMessageInterval, this._currentTag);
                } else {
                    // Don't keep alive: initiate shutdown.
                    Log.global.debug("Initiating shutdown.")
                    this._shutdown();
                }
            }
        }
    }

    /**
     * Disable the alarm and clear possible immediate next.
     */
    protected _cancelNext() {
        this._alarm.unset();
        if (this._immediateRef) {
            clearImmediate(this._immediateRef);
            this._immediateRef = undefined;
        }
        this._eventQ.empty()
    }

    /**
     * 
     * @param tag 
     */
    protected _setAlarmOrYield(tag: Tag) {
        Log.debug(this, () => {return "In setAlarmOrYield for tag: " + tag});
        
        if (this._endOfExecution && this._endOfExecution.isSmallerThan(tag)) {
            // Ignore this request if the tag is later than the end of execution.
            return;
        }
        
        let physicalTime = getCurrentPhysicalTime();
        let timeout = physicalTime.difference(tag.time);
        if (physicalTime.isEarlierThan(tag.time) && !this._fast) {
            // Set an alarm to be woken up when the event's tag matches physical
            // time.
            this._alarm.set(function (this: App) {
                this._next();
            }.bind(this), timeout)
        } else {
            // Either we're in "fast" mode, or we're lagging behind.
            this._requestImmediateInvocationOfNext();
        }
    }

    /**
     * Request an immediate invocation of `this._next()`.
     */
    protected _requestImmediateInvocationOfNext() {
        // Only schedule an immediate if none is already pending.
        if (!this._immediateRef) {
            this._immediateRef = setImmediate(function (this: App) {
                this._immediateRef = undefined;
                this._next()
            }.bind(this));
        }
    }  

    /**
     * Schedule a shutdown event at the current time if no such action has been taken yet. 
     * Clear the alarm, and set the end of execution to be the current tag. 
     */
    protected _shutdown(): void {
        if (this.__runtime.isRunning() && (this._endOfExecution === undefined || this._currentTag.time.isEarlierThan(this._endOfExecution.time))) {
            this._endOfExecution = this._currentTag.getMicroStepsLater(1) // FIXME: this could be a longer delay in distributed execution

            Log.debug(this, () => "Stop requested.");
            Log.debug(this, () => "Setting end of execution to: " + this._endOfExecution);

            this.schedulable(this.shutdown).schedule(0, null);
        } else {
            Log.global.debug("Ignoring App._shutdown() call after shutdown has already started.");
        }
    }

    /**
     * Setter for _endOfExecution to be used used by the subclass, FederatedApp.
     */
    protected _setEndOfExecution(stopTag: Tag): void {
        this._endOfExecution = stopTag;
        this.__runtime.schedule(new TaggedEvent(this.shutdown, this._endOfExecution, null));
    }
    
    /**
     * Getter for _endOfExecution to be used used by the subclass, FederatedApp.
     */
    protected _getEndOfExecution(): Tag | undefined {
        return this._endOfExecution;
    }

    /**
     * Wrap up execution by logging information and reporting errors if applicable.
     */
     protected _finish(): void {
         if (this._done) {
             return;
         }
         this._done = true;
        this._cancelNext();
        Log.info(this, () => Log.hr);
        Log.info(this, () => ">>> End of execution at (logical) time: " + this.util.getCurrentLogicalTime());
        Log.info(this, () => ">>> Elapsed physical time: " + this.util.getElapsedPhysicalTime());
        Log.info(this, () => Log.hr);

        if (this._errored) {
            this.failure()
            console.error(">>> Erroneous exit.")
            if (this._errorMessage) {
                console.error("Reason: " + this._errorMessage)
            }
        } else {
            this.success()
        }
    }

    /**
     * Analyze the dependencies between reactions in this app.
     * 
     * Assign priorities that encode the precedence relations between
     * reactions. If there exist circular dependencies, throw an exception.
     * This method should only be invoked prior to the start of execution,
     * never during execution.
     */
    protected _analyzeDependencies(): void {
        Log.info(this, () => Log.hr);
        let initStart = getCurrentPhysicalTime();
        Log.global.info(">>> Initializing");

        Log.global.debug("Initiating startup sequence.")
        
        // Obtain the precedence graph, ensure it has no cycles, 
        // and assign a priority to each reaction in the graph.
        var apg = this._getPrecedenceGraph();

        console.log(apg.toString())

        Log.debug(this, () => "Before collapse: " + apg.toString());
        var collapsed = new SortableDependencyGraph()

        // 1. Collapse dependencies and weed out the ports.
        let leafs = apg.leafNodes()
        let visited = new Set()

        function search(reaction: Reaction<unknown>, 
            nodes: Set<Port<Present> | Reaction<unknown>>) {
            for (let node of nodes) {    
                if (node instanceof Reaction) {
                    collapsed.addEdge(reaction, node)
                    if (!visited.has(node)) {
                        visited.add(node)
                        search(node, apg.getEdges(node))
                    }
                } else {
                    search(reaction, apg.getEdges(node))
                }
            }
        }

        for (let leaf of leafs) {
            if (leaf instanceof Reaction) {
                collapsed.addNode(leaf)
                search(leaf, apg.getEdges(leaf))
                visited.clear()
            }
        }

        // 2. Update priorities.
        Log.debug(this, () => "After collapse: " + collapsed.toString());

        if (collapsed.updatePriorities(true)) {
            Log.global.debug("No cycles.");
        } else {
            throw new Error("Cycle in reaction graph.");
        }

        Log.info(this, () => ">>> Spent " + getCurrentPhysicalTime().subtract(initStart as TimeValue)
            + " checking the precedence graph.");
    }

    /**
     * Set the logical start time of the execution according to the given time
     * value. If an execution timeout is defined, also determine the end of
     * execution is as the start time plus the execution timeout. This method
     * also marks the app as "active" and initializes any timers that may have
     * been created during the course of this app's instantiation.
     * @param startTime The beginning of this app's execution. The end of
     * execution is determined relative to this TimeValue is a timeout has
     * been set.
     */
    protected _determineStartAndEndOfExecution(startTime: TimeValue) {
        // Let the start of the execution be the current physical time.
        this._startOfExecution = startTime;
        this._currentTag = new Tag(this._startOfExecution, 0);

        // Mark the app as active, now that the start time is known.
        this._active = true;

        // Schedule all timers created during the instantiation of this app.
        this._timersToSchedule.forEach(timer => this.__runtime.initialize(timer))

        if (this._executionTimeout != null) {
            this._endOfExecution = new Tag(this._startOfExecution.add(this._executionTimeout),0);
            Log.debug(this, () => "Execution timeout: " + this._executionTimeout);

            // If there is a known end of execution, schedule a shutdown reaction to that effect.
            this.__runtime.schedule(new TaggedEvent(this.shutdown, this._endOfExecution, null));
        }
    }

    /**
     * Load all reactions that were staged for immediate execution during this
     * app's instantiation onto the reaction queue.
     */
    protected _loadStartupReactions() {
        this._reactionsAtStartup.forEach(r => this._readyReactionQ.push(r))
    }

    /**
     * Start executing reactions. 
     */
    protected _startExecuting() {

        Log.info(this, () => Log.hr);
        Log.info(this, () => Log.hr);
        
        Log.info(this, () => ">>> Start of execution: " + this._currentTag);
        Log.info(this, () => Log.hr);

        // Enqueue the network control reactions for startup reactions
        this.enqueueNetworkControlReactions();

        // Handle the reactions that were loaded onto the reaction queue.
        this._react()

        // Continue execution by processing the next event.
        this._next()
    }
    
    /**
     * Start the app.
     */
    public _start(): void {

        // First analyze the dependency graph to determine whether it is valid.
        this._analyzeDependencies()

        // Then load any reactions that were staged during the instantiation of
        // any of the reactors.
        this._loadStartupReactions()        

        // Use the current physical time to set the app's start of execution.
        this._determineStartAndEndOfExecution(getCurrentPhysicalTime());
        
        // Start the main event loop.
        this._startExecuting()
    }
}<|MERGE_RESOLUTION|>--- conflicted
+++ resolved
@@ -2096,16 +2096,11 @@
                 // Peek at the event queue to see whether we can process the next event
                 // or should give control back to the JS event loop.
                 nextEvent = this._eventQ.peek();
-
-<<<<<<< HEAD
-            } while (nextEvent && this._currentTag.time.isEqualTo(nextEvent.tag.time));
+                
+            } while (nextEvent && this._currentTag.isSimultaneousWith(nextEvent.tag));
             // FIXME: port-absent
             // enqueue_network_control_reactions() need to be added
             this.enqueueNetworkControlReactions();
-=======
-            } while (nextEvent && this._currentTag.isSimultaneousWith(nextEvent.tag));
-
->>>>>>> fcf84f32
             // React to all the events loaded onto the reaction queue.
             this._react()
 
