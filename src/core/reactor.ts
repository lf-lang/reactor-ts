/**
 * Core of the reactor runtime.
 *
 * @author Marten Lohstroh (marten@berkeley.edu),
 * @author Matt Weber (matt.weber@berkeley.edu),
 * @author Hokeun Kim (hokeunkim@berkeley.edu)
 */

import {
<<<<<<< HEAD
  Priority,
  Absent,
  ArgList,
  Read,
  Sched,
  Variable,
  Write,
  TriggerManager,
  ReactionGraph
} from "./internal";
import {
=======
  type Priority,
  type Absent,
  type ArgList,
  type Present,
  type Read,
  type Sched,
  type Variable,
  type Write,
  type TriggerManager,
  ReactionGraph,
>>>>>>> 9c7ff650
  TimeValue,
  Tag,
  Origin,
  getCurrentPhysicalTime,
  Alarm,
  PrioritySet,
  Log,
  PrecedenceGraph,
  Reaction,
  Mutation,
  Procedure,
  Args,
  SchedulableAction,
  Triggers,
  TaggedEvent,
  Component,
  ScheduledTrigger,
  Trigger,
  Action,
  InPort,
  IOPort,
  MultiPort,
  OutPort,
  Port,
  WritablePort,
  Startup,
  Shutdown,
  WritableMultiPort,
  Dummy
} from "./internal";
import {v4 as uuidv4} from "uuid";
import {Bank} from "./bank";

// Set the default log level.
Log.global.level = Log.levels.ERROR;

// --------------------------------------------------------------------------//
// Interfaces                                                               //
// --------------------------------------------------------------------------//

/**
 * Interface for the invocation of remote procedures.
 */
export interface Call<A, R> extends Write<A>, Read<R> {
  invoke: (args: A) => R | undefined;
}

/**
 * Abstract class for a schedulable action. It is intended as a wrapper for a
 * regular action. In addition to a get method, it also has a schedule method
 * that allows for the action to be scheduled.
 */

// --------------------------------------------------------------------------//
// Core Reactor Classes                                                     //
// --------------------------------------------------------------------------//

export class Parameter<T> implements Read<T> {
  constructor(private readonly value: T) {}

  get(): T {
    return this.value;
  }
}

/**
 * A timer is an attribute of a reactor which periodically (or just once)
 * creates a timer event. A timer has an offset and a period. Upon initialization
 * the timer will schedule an event at the given offset from starting wall clock time.
 * Whenever this timer's event comes off the event queue, it will
 * reschedule the event at the current logical time + period in the future. A 0
 * period indicates the timer's event is a one-off and should not be rescheduled.
 */
export class Timer extends ScheduledTrigger<Tag> implements Read<Tag> {
  period: TimeValue;

  offset: TimeValue;

  /**
   * Timer constructor.
   * @param __container__ The reactor this timer is attached to.
   * @param offset The interval between the start of execution and the first
   * timer event. Cannot be negative.
   * @param period The interval between rescheduled timer events. If 0, will
   * not reschedule. Cannot be negative.
   */
  constructor(
    __container__: Reactor,
    offset: TimeValue | 0,
    period: TimeValue | 0
  ) {
    super(__container__);

    if (!(offset instanceof TimeValue)) {
      this.offset = TimeValue.secs(0);
    } else {
      this.offset = offset;
    }

    if (!(period instanceof TimeValue)) {
      this.period = TimeValue.secs(0);
    } else {
      this.period = period;
    }
    Log.debug(this, () => "Creating timer: " + this._getFullyQualifiedName());
    // Initialize this timer.
    this.runtime.initialize(this);
  }

  public toString(): string {
    return `Timer from ${this._getContainer()._getFullyQualifiedName()} 
            with period: ${this.period} 
            offset: ${this.offset}`;
  }

  public get(): Tag | Absent {
    if (this.isPresent()) {
      return this.tag;
    } else {
      return undefined;
    }
  }
}

/**
 * A reactor is a software component that reacts to input events, timer events,
 * and action events. It has private state variables that are not visible to any
 * other reactor. Its reactions can consist of altering its own state, sending
 * messages to other reactors, or affecting the environment through some kind of
 * actuation or side effect.
 */
export abstract class Reactor extends Component {
  /**
   * Data structure to keep track of registered components.
   * Note: declare this class member before any other ones as they may
   * attempt to access it.
   */
  private readonly _keyChain = new Map<Component, symbol>();

  /**
   * This graph has in it all the dependencies implied by this container's
   * ports, reactions, and connections.
   */
  protected _dependencyGraph = new PrecedenceGraph<
    Port<unknown> | Reaction<any>
  >();

  /**
   * The runtime object, which has a collection of privileged functions that are passed down from the
   * container.
   */
  private _runtime!: Runtime;

  /**
   * Index that specifies the location of the reactor instance in a bank,
   * if it is a member of one.
   */
  private readonly _bankIndex: number;

  /**
   * Return the location of the reactor instance in a bank,
   * if it is a member of one; return -1 otherwise.
   */
  public getBankIndex(): number {
    if (this._bankIndex === undefined) {
      return -1;
    }
    return this._bankIndex;
  }

  /**
   * This graph has some overlap with the reactors dependency graph, but is
   * different in two respects:
   * - transitive dependencies between ports have been collapsed; and
   * - it incorporates the causality interfaces of all contained reactors.
   * It thereby carries enough information to find out whether adding a new
   * connection at runtime could result in a cyclic dependency, _without_
   * having to consult other reactors.
   */
  private readonly _causalityGraph = new PrecedenceGraph<Port<unknown>>();

  /**
   * Indicates whether this reactor is active (meaning it has reacted to a
   * startup action), or not (in which case it either never started up or has
   * reacted to a shutdown action).
   */
  protected _active = false;

  /**
   * This reactor's shutdown action.
   */
  readonly shutdown: Shutdown;

  /**
   * This reactor's startup action.
   */
  readonly startup: Startup;

  /**
   * This reactor's dummy action.
   */
  readonly __dummy: Dummy;

  /**
   * The list of reactions this reactor has.
   */
  private readonly _reactions: Array<Reaction<any>> = [];

  /**
   * Sandbox for the execution of reactions.
   */
  private _reactionScope: ReactionSandbox;

  /**
   * The list of mutations this reactor has.
   */
  private readonly _mutations: Array<Mutation<any>> = [];

  /**
   * Sandbox for the execution of mutations.
   */
  private _mutationScope: MutationSandbox;

  /**
   * Receive the runtime object from the container of this reactor.
   * Invoking this method in any user-written code will result in a
   * runtime error.
   * @param runtime The runtime object handed down from the container.
   */
  public _receiveRuntimeObject(runtime: Runtime): void {
    if (this._runtime == null && runtime != null) {
      this._runtime = runtime;
      // In addition to setting the runtime object, also make its
      // utility functions available as a protected member.
      this.util = runtime.util;
    } else {
      throw new Error("Can only establish link to runtime once.");
    }
  }

  /**
   * Add a component to this container.
   *
   * A component that is created as part of this reactor invokes this method
   * upon creation.
   * @param component The component to register.
   * @param key The component's key.
   */
  public _register(component: Component, key: symbol): void {
    if (component === undefined || component === null) {
      throw new Error("Unable to register undefined or null component");
    }
    if (component._isRegistered()) {
      throw new Error(
        "Unable to register " +
          component._getFullyQualifiedName() +
          " as it already has a container."
      );
    }
    // Only add key if the component isn't a self-reference
    // and isn't already registered.
    if (component !== this && !this._keyChain.has(component)) {
      this._keyChain.set(component, key);
    }
  }

  public _requestRuntimeObject(component: Component): void {
    if (component._isContainedBy(this)) {
      component._receiveRuntimeObject(this._runtime);
    }
  }

  /**
   * Remove all the connections associated with a given reactor.
   * @param reactor
   */
  private _deleteConnections(reactor: Reactor): void {
    for (const port of reactor._findOwnPorts()) {
      this._dependencyGraph.removeNode(port);
    }
  }

  /**
   * Remove this reactor from its container and sever any connections it may
   * still have. This reactor will become defunct and is ready for garbage
   * collection.
   */
  protected _unplug(): void {
    this._getContainer()._deregister(this, this._key);
  }

  /**
   * Remove the given reactor and its connections from this container if
   * the key matches.
   * @param reactor
   * @param key
   */
  public _deregister(reactor: Reactor, key: symbol): void {
    let found;
    for (const v of this._keyChain.values()) {
      if (v === key) {
        found = true;
        break;
      }
    }
    if (found ?? false) {
      this._keyChain.delete(reactor);
      this._deleteConnections(reactor);
    } else {
      console.log(
        "Unable to deregister reactor: " + reactor._getFullyQualifiedName()
      );
    }
  }

  private _getLast(
    reactions: Set<Reaction<any>>
  ): Reaction<unknown> | undefined {
    let index = -1;
    const all = this._getReactionsAndMutations();

    for (const reaction of reactions) {
      const found = all.findIndex((r) => r === reaction);
      if (found >= 0) {
        index = Math.max(found, index);
      }
    }
    if (index >= 0) {
      return all[index];
    }
  }

  private _getFirst(
    reactions: Set<Reaction<any>>
  ): Reaction<unknown> | undefined {
    let index = -1;
    const all = this._getReactionsAndMutations();

    for (const reaction of reactions) {
      const found = all.findIndex((r) => r === reaction);
      if (found >= 0) {
        index = Math.min(found, index);
      }
    }
    if (index >= 0) {
      return all[index];
    }
  }

  /**
   * If the given component is owned by this reactor, look up its key and
   * return it. Otherwise, if a key has been provided, and it matches the
   * key of this reactor, also look up the component's key and return it.
   * Otherwise, if the component is owned by a reactor that is owned by
   * this reactor, request the component's key from that reactor and return
   * it. If the component is an action, this request is not honored because
   * actions are never supposed to be accessed across levels of hierarchy.
   * @param component The component to look up the key for.
   * @param key The key that verifies the containment relation between this
   * reactor and the component, with at most one level of indirection.
   */
  public _getKey(component: Trigger, key?: symbol): symbol | undefined {
    if (component._isContainedBy(this) || this._key === key) {
      return this._keyChain.get(component);
    } else if (
      !(component instanceof Action) &&
      component._isContainedByContainerOf(this)
    ) {
      const owner = component.getContainer();
      if (owner !== null) {
        return owner._getKey(component, this._keyChain.get(owner));
      }
    }
  }

  /**
   * Collection of utility functions for this reactor and its subclasses.
   */
  protected util!: UtilityFunctions;

  /**
   * Mark this reactor for deletion, trigger all of its shutdown reactions
   * and mutations, and also delete all of the reactors that this reactor
   * contains.
   */
  private _delete(): void {
    // console.log("Marking for deletion: " + this._getFullyQualifiedName())
    this._runtime.delete(this);
    this.shutdown.update(
      new TaggedEvent(this.shutdown, this.util.getCurrentTag(), null)
    );
    // this._findOwnReactors().forEach(r => r._delete())
  }

  /**
   * Inner class intended to provide access to methods that should be
   * accessible to mutations, not to reactions.
   */
  private readonly _mutationSandbox = class implements MutationSandbox {
    public util: UtilityFunctions;

    constructor(private readonly reactor: Reactor) {
      this.reactor = reactor;
      this.util = reactor.util;
      this.getBankIndex = () => reactor.getBankIndex();
    }

    getBankIndex: () => number;

    /**
     *
     * @param src
     * @param dst
     */
    public connect<
      A extends T,
      R,
      T,
      S extends R
    >(
      src: CallerPort<A, R> | IOPort<S>,
      dst: CalleePort<T, S> | IOPort<R>
    ): void {
      if (src instanceof CallerPort && dst instanceof CalleePort) {
        this.reactor._connectCall(src, dst);
      } else if (src instanceof IOPort && dst instanceof IOPort) {
        this.reactor._connect(src, dst);
      } else {
        // ERROR
      }
    }

    public disconnect(src: IOPort<unknown>, dst?: IOPort<unknown>): void {
      if (
        src instanceof IOPort &&
        (dst === undefined || dst instanceof IOPort)
      ) {
        this.reactor._disconnect(src, dst);
      } else {
        // FIXME: Add an error reporting mechanism such as an exception.
      }
    }

    /**
     * Return the reactor containing the mutation using this sandbox.
     */
    public getReactor(): Reactor {
      return this.reactor;
    }

    /**
     * Mark the given reactor for deletion.
     *
     * @param reactor
     */
    public delete(reactor: Reactor): void {
      reactor._delete();
    }
  };

  /**
   * Inner class that furnishes an execution environment for reactions.
   */
  private readonly _reactionSandbox = class implements ReactionSandbox {
    public util: UtilityFunctions;

    public getBankIndex: () => number;

    constructor(public reactor: Reactor) {
      this.util = reactor.util;
      this.getBankIndex = () => reactor.getBankIndex();
    }
  };

  /**
   * Create a new reactor.
   * @param container The container of this reactor.
   */
  constructor(container: Reactor | null) {
    super(container);
    this._bankIndex = -1;
    if (container !== null) {
      const index = Bank.initializationMap.get(container);
      if (index !== undefined) {
        this._bankIndex = index;
      }
    }

    this._linkToRuntimeObject();
    this.shutdown = new Shutdown(this);
    this.startup = new Startup(this);
    this.__dummy = new Dummy(this);

    // Utils get passed down the hierarchy. If this is an App,
    // the container refers to this object, making the following
    // assignment idemponent.
    // this.util = this._getContainer().util

    // Create sandboxes for the reactions and mutations to execute in.
    this._reactionScope = new this._reactionSandbox(this);
    this._mutationScope = new this._mutationSandbox(this);

    // Pass in a reference to the reactor because the runtime object
    // is inaccessible for the top-level reactor (it is created after this constructor returns).
    const self = this as Reactor;
    this.addMutation(new Triggers(this.shutdown), new Args(), function (this) {
      self._findOwnReactors().forEach((r) => {
        r._delete();
      });
    });

    // If this reactor was created at runtime, simply set the priorty of
    // the default to the priority of from the last mutation of its
    // container plus one. Subsequent reactions and mutations that are added
    // will get a priority relative to this one.
    // FIXME: If any of the assigned priorities is larger than any downstream
    // reaction, then the priorities of those downstream reactions must be
    // increased.
    if (!(this instanceof App) && this._runtime.isRunning()) {
      const toDependOn = this._getContainer()._getLastMutation();
      if (toDependOn != null)
        this._mutations[0].setPriority(toDependOn.getPriority() + 1);
    }
  }

  protected _initializeReactionScope(): void {
    this._reactionScope = new this._reactionSandbox(this);
  }

  protected _initializeMutationScope(): void {
    this._mutationScope = new this._mutationSandbox(this);
  }

  // protected _isActive(): boolean {
  //     return this._active
  // }

  //

  public allWritable<T>(
    port: MultiPort<T>
  ): WritableMultiPort<T> {
    return port.asWritable(this._getKey(port));
  }

  public writable<T>(port: IOPort<T>): WritablePort<T> {
    return port.asWritable(this._getKey(port));
  }

  /**
   * Return the index of the reaction given as an argument.
   * @param reaction The reaction to return the index of.
   */
  public _getReactionIndex(reaction: Reaction<any>): number {
    let index: number | undefined;

    if (reaction instanceof Mutation) {
      index = this._mutations.indexOf(reaction);
    } else {
      index = this._reactions.indexOf(reaction);
    }

    if (index !== undefined) return index;

    throw new Error("Reaction is not listed.");
  }

  protected schedulable<T>(action: Action<T>): Sched<T> {
    return action.asSchedulable(this._getKey(action));
  }

  // eslint-disable-next-line @typescript-eslint/no-unused-vars
  private _recordDeps<T extends Variable[]>(reaction: Reaction<any>): void {
    // Add a dependency on the previous reaction or mutation, if it exists.
    const prev = this._getLastReactionOrMutation();
    if (prev != null) {
      this._dependencyGraph.addEdge(prev, reaction);
    }

    // FIXME: Add a dependency on the last mutation that the owner of this reactor
    // has. How do we know that it is the last? We have a "lastCaller" problem here.
    // Probably better to solve this at the level of the dependency graph with a function
    // that allows for a link to be updated.

    // Set up the triggers.
    for (const t of reaction.trigs.list) {
      // Link the trigger to the reaction.
      if (t instanceof Trigger) {
        t.getManager(this._getKey(t)).addReaction(reaction);
      } else if (t instanceof Array) {
        t.forEach((trigger) => {
          if (trigger instanceof Trigger) {
            trigger.getManager(this._getKey(trigger)).addReaction(reaction);
          } else {
            throw new Error("Non-Trigger included in Triggers list.");
          }
        });
      }

      // Also record this trigger as a dependency.
      if (t instanceof IOPort) {
        this._dependencyGraph.addEdge(t, reaction);
      } else if (t instanceof MultiPort) {
        t.channels().forEach((channel) => {
          this._dependencyGraph.addEdge(channel, reaction);
        });
      } else if (t instanceof Array) {
        t.forEach((trigger) => {
          if (trigger instanceof IOPort) {
            this._dependencyGraph.addEdge(trigger, reaction);
          } else if (trigger instanceof MultiPort) {
            trigger.channels().forEach((channel) => {
              this._dependencyGraph.addEdge(channel, reaction);
            });
          } else {
            throw new Error("Non-Port included in Triggers list.");
          }
        });
      } else {
        Log.debug(this, () => `
        >>>>> not a dependency: ${t}`);
      }
    }

    const sources = new Set<Port<any>>();
    const effects = new Set<Port<any>>();

    for (const a of reaction.args.tuple) {
      if (a instanceof IOPort) {
        this._dependencyGraph.addEdge(a, reaction);
        sources.add(a);
      } else if (a instanceof MultiPort) {
        a.channels().forEach((channel) => {
          this._dependencyGraph.addEdge(channel, reaction);
          sources.add(channel);
        });
      } else if (a instanceof CalleePort) {
        this._dependencyGraph.addEdge(reaction, a);
      } else if (a instanceof CallerPort) {
        this._dependencyGraph.addEdge(a, reaction);
      }
      // Only necessary if we want to add actions to the dependency graph.
      else if (a instanceof Action) {
        // dep
      } else if (a instanceof SchedulableAction) {
        // antidep
      } else if (a instanceof WritablePort) {
        this._dependencyGraph.addEdge(reaction, a.getPort());
        effects.add(a.getPort());
      } else if (a instanceof WritableMultiPort) {
        a.getPorts().forEach((channel) => {
          this._dependencyGraph.addEdge(reaction, channel);
          effects.add(channel);
        });
      }
    }
    // Make effects dependent on sources.
    for (const effect of effects) {
      for (const source of sources) {
        this._causalityGraph.addEdge(
          source as Port<unknown>,
          effect as Port<unknown>
        );
      }
    }
  }

  /**
   * Given a reaction, return the reaction within this reactor that directly
   * precedes it, or `undefined` if there is none.
   * @param reaction A reaction to find the predecessor of.
   */
  protected prevReaction(
    reaction: Reaction<unknown>
  ): Reaction<any> | undefined {
    let index: number | undefined;

    if (reaction instanceof Mutation) {
      index = this._mutations.indexOf(reaction);
      if (index !== undefined && index > 0) {
        return this._mutations[index - 1];
      }
    } else {
      index = this._reactions.indexOf(reaction);
      if (index !== undefined && index > 0) {
        return this._reactions[index - 1];
      } else {
        const len = this._mutations.length;
        if (len > 0) {
          return this._mutations[len - 1];
        }
      }
    }
  }

  /**
   * Given a reaction, return the reaction within this reactior that directly
   * succeeds it, or `undefined` if there is none.
   * @param reaction A reaction to find the successor of.
   */
  protected nextReaction(
    reaction: Reaction<unknown>
  ): Reaction<any> | undefined {
    let index: number | undefined;

    if (reaction instanceof Mutation) {
      index = this._mutations.indexOf(reaction);
      if (index !== undefined && index < this._mutations.length - 1) {
        return this._mutations[index + 1];
      } else if (this._reactions.length > 0) {
        return this._reactions[0];
      }
    } else {
      index = this._reactions.indexOf(reaction);
      if (index !== undefined && index < this._reactions.length - 1) {
        return this._reactions[index + 1];
      }
    }
  }

  /**
   * Add a reaction to this reactor. Each newly added reaction will acquire a
   * dependency either on the previously added reaction, or on the last added
   * mutation (in case no reactions had been added prior to this one). A
   * reaction is specified by a list of triggers, a list of arguments, a react
   * function, an optional deadline, and an optional late function (which
   * represents the reaction body of the deadline). All triggers a reaction
   * needs access must be included in the arguments.
   *
   * @param trigs
   * @param args
   * @param react
   * @param deadline
   * @param late
   */
  protected addReaction<T>(
    trigs: Triggers,
    args: Args<ArgList<T>>,
    react: (this: ReactionSandbox, ...args: ArgList<T>) => void,
    deadline?: TimeValue,
    late: (this: ReactionSandbox, ...args: ArgList<T>) => void = () => {
      Log.global.warn("Deadline violation occurred!");
    }
  ): void {
    const calleePorts = trigs.list.filter((trig) => trig instanceof CalleePort);

    if (calleePorts.length > 0) {
      // This is a procedure.
      const port = calleePorts[0] as CalleePort<unknown, unknown>;
      const procedure = new Procedure(
        this,
        this._reactionScope,
        trigs,
        args,
        react,
        deadline,
        late
      );
      if (trigs.list.length > 1) {
        // A procedure can only have a single trigger.
        throw new Error(`Procedure "${procedure}" has multiple triggers.`);
      }
      procedure.active = true;
      this._recordDeps(procedure);
      // Let the last caller point to the reaction that precedes this one.
      // This lets the first caller depend on it.
      port
        .getManager(this._getKey(port))
        .setLastCaller(this._getLastReactionOrMutation());
      this._reactions.push(procedure);
      // FIXME: set priority manually if this happens at runtime.
    } else {
      // This is an ordinary reaction.
      const reaction = new Reaction(
        this,
        this._reactionScope,
        trigs,
        args,
        react,
        deadline,
        late
      );
      // Stage it directly if it to be triggered immediately.
      if (reaction.isTriggeredImmediately()) {
        this._runtime.stage(reaction as Reaction<unknown>);
        // FIXME: if we're already running, then we need to set the priority as well.
      }
      reaction.active = true;
      this._recordDeps(reaction);
      this._reactions.push(reaction);
      // FIXME: set priority manually if this happens at runtime.
    }
  }

  protected addMutation<T>(
    trigs: Triggers,
    args: Args<ArgList<T>>,
    react: (this: MutationSandbox, ...args: ArgList<T>) => void,
    deadline?: TimeValue,
    late: (this: MutationSandbox, ...args: ArgList<T>) => void = () => {
      Log.global.warn("Deadline violation occurred!");
    }
  ): void {
    const mutation = new Mutation(
      this,
      this._mutationScope,
      trigs,
      args,
      react,
      deadline,
      late
    );
    // Stage it directly if it to be triggered immediately.
    if (mutation.isTriggeredImmediately()) {
      this._runtime.stage(mutation as unknown as Reaction<unknown>); // FIXME: types
    }
    mutation.active = true;
    this._recordDeps(mutation);
    this._mutations.push(mutation);
  }

  private _addHierarchicalDependencies(): void {
    const dependent = this._getFirstReactionOrMutation();
    const toDependOn = this._getContainer()._getLastMutation();
    if (
      dependent != null &&
      toDependOn != null &&
      this._getContainer() !== this
    ) {
      this._dependencyGraph.addEdge(toDependOn, dependent); // FIXME: this assumes there is always at least one mutation.
    }
  }

  private _addRPCDependencies(): void {
    // FIXME: Potentially do this in connect instead upon connecting to a
    // callee port. So far, it is unclear how RPCs would work when
    // established at runtime by a mutation.
    //
    // Check if there are any callee ports owned by this reactor.
    // If there are, add a dependency from its last caller to the antidependencies
    // of the procedure (excluding the callee port itself).
    const calleePorts = this._findOwnCalleePorts();
    for (const p of calleePorts) {
      const procedure = p.getManager(this._getKey(p)).getProcedure();
      const lastCaller = p.getManager(this._getKey(p)).getLastCaller();
      if (procedure != null && lastCaller != null) {
        const effects = this._dependencyGraph.getDownstreamNeighbors(procedure);
        for (const e of effects) {
          if (!(e instanceof CalleePort)) {
            // Also add edge to the local graph.
            this._dependencyGraph.addEdge(lastCaller, e);
          }
        }
      } else {
        Error("No procedure");
      }
    }
  }

  /**
   * Recursively collect the local dependency graph of each contained reactor
   * and merge them all in one graph.
   *
   * The recursion depth can be limited via the depth parameter. A depth of 0
   * will only return the local dependency graph of this reactor, a depth
   * of 1 will merge the local graph only with this reactor's immediate
   * children, etc. The default dept is -1, which will let this method
   * recurse until it has reached a reactor with no children.
   *
   * Some additional constraits are added to guarantee the following:
   *  - The first reaction or mutation has a dependency on the last mutation
   *    of this reactor's container; and
   *  - RPCs occur in a deterministic order.
   * @param depth The depth of recursion.
   */
  protected _getPrecedenceGraph(
    depth = -1
  ): PrecedenceGraph<Port<unknown> | Reaction<unknown>> {
    const graph = new PrecedenceGraph<Port<unknown> | Reaction<unknown>>();

    this._addHierarchicalDependencies();
    this._addRPCDependencies();

    graph.addAll(this._dependencyGraph);

    if (depth > 0 || depth < 0) {
      if (depth > 0) {
        depth--;
      }
      for (const r of this._getOwnReactors()) {
        graph.addAll(r._getPrecedenceGraph(depth));
      }
    }

    return graph;
  }

  /**
   * Return the reactors that this reactor owns.
   */
  private _getOwnReactors(): Reactor[] {
    return Array.from(this._keyChain.keys()).filter(
      (it) => it instanceof Reactor
    ) as Reactor[];
  }

  /**
   * Return a list of reactions owned by this reactor.
   */
  protected _getReactions(): Array<Reaction<unknown>> {
    const arr = new Array<Reaction<any>>();
    this._reactions.forEach((it) => arr.push(it));
    return arr;
  }

  /**
   * Return a list of reactions and mutations owned by this reactor.
   */
  protected _getReactionsAndMutations(): Array<Reaction<unknown>> {
    const arr = new Array<Reaction<any>>();
    this._mutations.forEach((it) => arr.push(it));
    this._reactions.forEach((it) => arr.push(it));
    return arr;
  }

  /**
   * Return the last mutation of this reactor. All contained reactors
   * must have their reactions depend on this.
   */
  protected _getLastMutation(): Mutation<any> | undefined {
    const len = this._mutations.length;
    if (len > 0) {
      return this._mutations[len - 1];
    }
  }

  protected _getFirstReactionOrMutation(): Reaction<any> | undefined {
    if (this._mutations.length > 0) {
      return this._mutations[0];
    }
    if (this._reactions.length > 0) {
      return this._reactions[0];
    }
  }

  /**
   * Return the last reaction or mutation of this reactor.
   */
  protected _getLastReactionOrMutation(): Reaction<any> | undefined {
    let len = this._reactions.length;
    if (len > 0) {
      return this._reactions[len - 1];
    }
    len = this._mutations.length;
    if (len > 0) {
      return this._mutations[len - 1];
    }
  }

  /**
   * Return a list of reactions owned by this reactor.
   *
   * The returned list is a copy of the list kept inside of the reactor,
   * so changing it will not affect this reactor.
   */
  protected _getMutations(): Array<Reaction<unknown>> {
    const arr = new Array<Reaction<any>>();
    this._mutations.forEach((it) => arr.push(it));
    return arr;
  }

  /**
   * Report whether the given port is downstream of this reactor. If so, the
   * given port can be connected to with an output port of this reactor.
   * @param port
   */
  public _isDownstream(port: Port<unknown>): boolean {
    if (port instanceof InPort) {
      if (port._isContainedByContainerOf(this)) {
        return true;
      }
    }
    if (port instanceof OutPort) {
      if (port._isContainedBy(this)) {
        return true;
      }
    }
    return false;
  }

  /**
   * Report whether the given port is upstream of this reactor. If so, the
   * given port can be connected to an input port of this reactor.
   * @param port
   */
  public _isUpstream(port: Port<unknown>): boolean {
    if (port instanceof OutPort) {
      if (port._isContainedByContainerOf(this)) {
        return true;
      }
    }
    if (port instanceof InPort) {
      if (port._isContainedBy(this)) {
        return true;
      }
    }
    return false;
  }

  public canConnectCall<
    A extends T,
    R,
    T,
    S extends R
  >(src: CallerPort<A, R>, dst: CalleePort<T, S>): boolean {
    // FIXME: can we change the inheritance relationship so that we can overload?

    if (!this._runtime.isRunning()) {
      // console.log("Connecting before running")
      // Validate connections between callers and callees.

      if (
        src._isContainedByContainerOf(this) &&
        dst._isContainedByContainerOf(this)
      ) {
        return true;
      }
      return false;
    } else {
      // FIXME
    }
    return false;
  }

  /**
   * Returns true if a given source port can be connected to the
   * given destination port, false otherwise. Valid connections
   * must:
   * (1) adhere to the scoping rules and connectivity constraints
   *     of reactors; and
   * (2) not introduce cycles.
   *
   * The scoping rules of reactors can be summarized as follows:
   *  - A port cannot connect to itself;
   *  - Unless the connection is between a caller and callee, the
   *    destination can only be connected to one source;
   *  - ...
   * @param src The start point of a new connection.
   * @param dst The end point of a new connection.
   */
  public canConnect<R, S extends R>(
    src: IOPort<S>,
    dst: IOPort<R>
  ): boolean {
    // Immediate rule out trivial self loops.
    if (src === dst) {
      throw Error("Source port and destination port are the same.");
    }

    // Check the race condition
    //   - between reactors and reactions (NOTE: check also needs to happen
    //     in addReaction)
    const deps = this._dependencyGraph.getUpstreamNeighbors(dst); // FIXME this will change with multiplex ports
    if (deps !== undefined && deps.size > 0) {
      throw Error("Destination port is already occupied.");
    }

    if (!this._runtime.isRunning()) {
      // console.log("Connecting before running")
      // Validate connections between callers and callees.
      // Additional checks for regular ports.

      // console.log("IOPort")
      // Rule out write conflicts.
      //   - (between reactors)
      if (this._dependencyGraph.getDownstreamNeighbors(dst).size > 0) {
        return false;
      }

      return this._isInScope(src, dst);
    } else {
      // Attempt to make a connection while executing.
      // Check the local dependency graph to figure out whether this change
      // introduces zero-delay feedback.
      // console.log("Runtime connect.")

      // check if the connection is outside of container
      if (
        src instanceof OutPort &&
        dst instanceof InPort &&
        src._isContainedBy(this) &&
        dst._isContainedBy(this)
      ) {
        throw Error("New connection is outside of container.");
      }

      // Take the local graph and merge in all the causality interfaces
      // of contained reactors. Then:
      const graph = new PrecedenceGraph<Port<unknown> | Reaction<unknown>>();
      graph.addAll(this._dependencyGraph);

      for (const r of this._getOwnReactors()) {
        graph.addAll(r._getCausalityInterface());
      }

      // Add the new edge.
      graph.addEdge(src, dst);

      // 1) check for loops
      const hasCycle = graph.hasCycle();

      // 2) check for direct feed through.
      // FIXME: This doesn't handle while direct feed thorugh cases.
      let hasDirectFeedThrough = false;
      if (src instanceof InPort && dst instanceof OutPort) {
        hasDirectFeedThrough = dst.getContainer() === src.getContainer();
      }
      // Throw error cases
      if (hasDirectFeedThrough && hasCycle) {
        throw Error("New connection introduces direct feed through and cycle.");
      } else if (hasCycle) {
        throw Error("New connection introduces cycle.");
      } else if (hasDirectFeedThrough) {
        throw Error("New connection introduces direct feed through.");
      }

      return true;
    }
  }

  private _isInScope(src: IOPort<unknown>, dst?: IOPort<unknown>): boolean {
    // Assure that the general scoping and connection rules are adhered to.
    if (src instanceof OutPort) {
      if (dst instanceof InPort) {
        // OUT to IN
        if (
          src._isContainedByContainerOf(this) &&
          dst._isContainedByContainerOf(this)
        ) {
          return true;
        } else {
          return false;
        }
      } else {
        // OUT to OUT
        if (
          src._isContainedByContainerOf(this) &&
          (dst === undefined || dst._isContainedBy(this))
        ) {
          return true;
        } else {
          return false;
        }
      }
    } else {
      if (dst instanceof InPort) {
        // IN to IN
        if (src._isContainedBy(this) && dst._isContainedByContainerOf(this)) {
          return true;
        } else {
          return false;
        }
      } else {
        // IN to OUT
        return false;
      }
    }
  }

  /**
   * Connect a source port to a downstream destination port without canConnect() check.
   * This must be used with caution after checking canConnect for the given ports.
   * @param src The source port to connect.
   * @param dst The destination port to connect.
   */
  private _uncheckedConnect<R, S extends R>(
    src: IOPort<S>,
    dst: IOPort<R>
  ): void {
    Log.debug(this, () => `connecting ${src} and ${dst}`);
    // Add dependency implied by connection to local graph.
    this._dependencyGraph.addEdge(src, dst);
    // Register receiver for value propagation.
    const writer = dst.asWritable(this._getKey(dst));
    src.getManager(this._getKey(src)).addReceiver(writer as WritablePort<S>);
    const val = src.get();
    if (this._runtime.isRunning() && val !== undefined) {
      writer.set(val);
    }
  }

  /**
   * Connect a source port to a downstream destination port. If a source is a
   * regular port, then the type variable of the source has to be a subtype of
   * the type variable of the destination. If the source is a caller port,
   * then the destination has to be a callee port that is effectively a
   * subtype of the caller port. Because functions have a contra-variant
   * subtype relation, the arguments of the caller side must be a subtype of
   * the callee's, and the return value of the callee's must be a subtype of
   * the caller's.
   * @param src The source port to connect.
   * @param dst The destination port to connect.
   */
  protected _connect<R, S extends R>(
    src: IOPort<S>,
    dst: IOPort<R>
  ): void {
    if (src === undefined || src === null) {
      throw new Error("Cannot connect unspecified source");
    }
    if (dst === undefined || dst === null) {
      throw new Error("Cannot connect unspecified destination");
    }
    if (this.canConnect(src, dst)) {
      this._uncheckedConnect(src, dst);
    } else {
      throw new Error(`ERROR connecting ${src} to ${dst}`);
    }
  }

  protected _connectMulti<R, S extends R>(
    src: Array<MultiPort<S> | IOPort<S>>,
    dest: Array<MultiPort<R> | IOPort<R>>,
    repeatLeft: boolean
  ): void {
    const leftPorts = new Array<IOPort<S>>(0);
    const rightPorts = new Array<IOPort<R>>(0);

    // TODO(hokeun): Check if the multiport's container is Bank when Bank is implemented.
    src.forEach((port) => {
      if (port instanceof MultiPort) {
        port.channels().forEach((singlePort) => {
          leftPorts.push(singlePort);
        });
      } else if (port instanceof IOPort) {
        leftPorts.push(port);
      }
    });

    dest.forEach((port) => {
      if (port instanceof MultiPort) {
        port.channels().forEach((singlePort) => {
          rightPorts.push(singlePort);
        });
      } else if (port instanceof IOPort) {
        rightPorts.push(port);
      }
    });

    if (repeatLeft) {
      const leftPortsSize = leftPorts.length;
      for (let i = 0; leftPorts.length < rightPorts.length; i++) {
        leftPorts.push(leftPorts[i % leftPortsSize]);
      }
    }

    if (leftPorts.length < rightPorts.length) {
      Log.warn(
        null,
        () => "There are more right ports than left ports. ",
        "Not all ports will be connected!"
      );
    } else if (leftPorts.length > rightPorts.length) {
      Log.warn(
        null,
        () => "There are more left ports than right ports. ",
        "Not all ports will be connected!"
      );
    }

    for (let i = 0; i < leftPorts.length && i < rightPorts.length; i++) {
      if (!this.canConnect(leftPorts[i], rightPorts[i])) {
        throw new Error(
          `ERROR connecting ${leftPorts[i]} 
                    to ${rightPorts[i]} 
                    in multiple connections from ${src} 
                    to ${dest}`
        );
      }
    }
    for (let i = 0; i < leftPorts.length && i < rightPorts.length; i++) {
      this._uncheckedConnect(leftPorts[i], rightPorts[i]);
    }
  }

  protected _connectCall<
    A extends T,
    R,
    T,
    S extends R
  >(src: CallerPort<A, R>, dst: CalleePort<T, S>): void {
    if (this.canConnectCall(src, dst)) {
      Log.debug(this, () => `connecting ${src} and ${dst}`);
      // Treat connections between callers and callees separately.
      // Note that because A extends T and S extends R, we can safely
      // cast CalleePort<T,S> to CalleePort<A,R>.
      src.remotePort = dst as unknown as CalleePort<A, R>;
      // Register the caller in the callee reactor so that it can
      // establish dependencies on the callers.
      const calleeManager = dst.getManager(this._getKey(dst));
      const callerManager = src.getManager(this._getKey(src));
      const container = callerManager.getContainer();
      const callers = new Set<Reaction<any>>();
      container._dependencyGraph.getDownstreamNeighbors(src).forEach((dep) => {
        if (dep instanceof Reaction) {
          callers.add(dep);
        }
      });
      const first = container._getFirst(callers);
      const last = container._getLast(callers);
      const lastCaller = calleeManager.getLastCaller();
      if (lastCaller !== undefined) {
        // This means the callee port is bound to a reaction and
        // there may be zero or more callers. We now continue
        // building a chain of callers.
        if (first != null) {
          this._dependencyGraph.addEdge(lastCaller, first);
        } else {
          this._dependencyGraph.addEdge(dst, src);
        }
        if (last != null) calleeManager.setLastCaller(last);
      } else {
        throw new Error("No procedure linked to callee port");
      }
    } else {
      throw new Error(`ERROR connecting ${src} to ${dst}`);
    }
  }

  /**
   * Return a dependency graph consisting of only this reactor's own ports
   * and the dependencies between them.
   */
  protected _getCausalityInterface(): PrecedenceGraph<Port<unknown>> {

    const ifGraph = this._causalityGraph;
    // Find all the input and output ports that this reactor owns.

    const inputs = this._findOwnInputs();
    const outputs = this._findOwnOutputs();
    const visited = new Set();

    const search = (
      output: OutPort<unknown>,
      nodes: Set<Port<unknown> | Reaction<unknown>>
    ): void => {
      for (const node of nodes) {
        if (!visited.has(node)) {
          visited.add(node);
          if (node instanceof InPort && inputs.has(node as InPort<unknown>)) {
            ifGraph.addEdge(node, output);
          } else {
            search(output, this._dependencyGraph.getUpstreamNeighbors(output));
          }
        }
      }
    };

    // For each output, walk the graph and add dependencies to
    // the inputs that are reachable.
    for (const output of outputs) {
      search(output, this._dependencyGraph.getUpstreamNeighbors(output));
      visited.clear();
    }

    return ifGraph;
  }

  private _findOwnCalleePorts(): Set<CalleePort<unknown, unknown>> {
    const ports = new Set<CalleePort<unknown, unknown>>();
    for (const component of this._keyChain.keys()) {
      if (component instanceof CalleePort) {
        ports.add(component as CalleePort<unknown, unknown>);
      }
    }
    return ports;
  }

  private _findOwnPorts(): Set<Port<unknown>> {
    const ports = new Set<Port<unknown>>();
    for (const component of this._keyChain.keys()) {
      if (component instanceof Port) {
        ports.add(component as Port<unknown>);
      }
    }
    return ports;
  }

  private _findOwnInputs(): Set<InPort<unknown>> {
    const inputs = new Set<InPort<unknown>>();
    for (const component of this._keyChain.keys()) {
      if (component instanceof InPort) {
        inputs.add(component as InPort<unknown>);
      }
    }
    return inputs;
  }

  private _findOwnOutputs(): Set<OutPort<unknown>> {
    const outputs = new Set<OutPort<unknown>>();
    for (const component of this._keyChain.keys()) {
      if (component instanceof OutPort) {
        outputs.add(component as OutPort<unknown>);
      }
    }
    return outputs;
  }

  private _findOwnReactors(): Set<Reactor> {
    const reactors = new Set<Reactor>();
    for (const component of this._keyChain.keys()) {
      if (component instanceof Reactor) {
        reactors.add(component);
      }
    }
    return reactors;
  }

  /**
   * Delete the connection between the source and destination nodes.
   * If the destination node is not specified, all connections from the source node to any other node are deleted.
   * @param src Source port of connection to be disconnected.
   * @param dst Destination port of connection to be disconnected. If undefined, disconnect all connections from the source port.
   */
  protected _disconnect<R, S extends R>(
    src: IOPort<S>,
    dst?: IOPort<R>
  ): void {
    if (
      (!this._runtime.isRunning() && this._isInScope(src, dst)) ||
      this._runtime.isRunning()
    ) {
      this._uncheckedDisconnect(src, dst);
    } else {
      throw new Error(`ERROR disconnecting ${src} to ${dst}`);
    }
  }

  private _uncheckedDisconnect<R, S extends R>(
    src: IOPort<S>,
    dst?: IOPort<R>
  ): void {
    Log.debug(this, () => `disconnecting ${src} and ${dst}`);
    if (dst instanceof IOPort) {
      const writer = dst.asWritable(this._getKey(dst));
      src.getManager(this._getKey(src)).delReceiver(writer as WritablePort<S>);
      this._dependencyGraph.removeEdge(src, dst);
    } else {
      const nodes = this._dependencyGraph.getDownstreamNeighbors(src);
      for (const node of nodes) {
        if (node instanceof IOPort) {
          const writer = node.asWritable(this._getKey(node));
          src
            .getManager(this._getKey(src))
            .delReceiver(writer as WritablePort<S>);
          this._dependencyGraph.removeEdge(src, node);
        }
      }
    }
  }

  // /**
  //  * Set all the timers of this reactor.
  //  */
  // protected _setTimers(): void {
  //     Log.debug(this, () => "Setting timers for: " + this);
  //     let timers = new Set<Timer>();
  //     for (const [k, v] of Object.entries(this)) {
  //         if (v instanceof Timer) {
  //             this._setTimer(v);
  //         }
  //     }
  // }

  // protected _setTimer(timer: Timer): void {
  //     Log.debug(this, () => ">>>>>>>>>>>>>>>>>>>>>>>>Setting timer: " + timer);
  //     let startTime;
  //     if (timer.offset.isZero()) {
  //         // getLaterTime always returns a microstep of zero, so handle the
  //         // zero offset case explicitly.
  //         startTime = this.util.getCurrentTag().getMicroStepsLater();
  //     } else {
  //         startTime = this.util.getCurrentTag().getLaterTag(timer.offset);
  //     }// FIXME: startup and a timer with offset zero should be simultaneous and not retrigger events
  //     this._schedule(new TaggedEvent(timer, this.util.getCurrentTag().getLaterTag(timer.offset), null));
  // }

  /**
   * Report a timer to the app so that it gets unscheduled.
   * @param timer The timer to report to the app.
   */
  protected _unsetTimer(timer: Timer): void {
    // FIXME: we could either set the timer to 'inactive' to tell the
    // scheduler to ignore future event and prevent it from rescheduling any.
    // The problem with this approach is that if, for some reason, a timer would get
    // reactivated, it could start seeing events that were scheduled prior to its
    // becoming inactive. Alternatively, we could remove the event from the queue,
    // but we'd have to add functionality for this.
  }

  /**
   * Unset all the timers of this reactor.
   */
  protected _unsetTimers(): void {
    // Log.global.debug("Getting timers for: " + this)
    for (const [, v] of Object.entries(this)) {
      if (v instanceof Timer) {
        this._unsetTimer(v);
      }
    }
  }

  /**
   * Return the fully qualified name of this reactor.
   */
  toString(): string {
    return this._getFullyQualifiedName();
  }
}

/*
interface ComponentManager {
    getOwner(): Reactor;
}
*/

/**
 * A caller port sends arguments of type T and receives a response of type R.
 */
export class CallerPort<A, R>
  extends Port<R>
  implements Write<A>, Read<R>
{
  public get(): R | undefined {
    if (
      this.tag?.isSimultaneousWith(this.runtime.util.getCurrentTag()) ??
      false
    )
      return this.remotePort?.retValue;
  }

  public remotePort: CalleePort<A, R> | undefined;

  public set(value: A): void {
    // Invoke downstream reaction directly, and return store the result.
    if (this.remotePort != null) {
      this.remotePort.invoke(value);
    }
    this.tag = this.runtime.util.getCurrentTag();
  }

  public invoke(value: A): R | undefined {
    // If connected, this will trigger a reaction and update the
    // value of this port.
    this.set(value);
    // Return the updated value.
    return this.get();
  }

  /**
   *
   * @param container Reference to the container of this port
   * (or the container thereof).
   */
  public getManager(key: symbol | undefined): TriggerManager {
    if (this._key === key) {
      return this.manager;
    }
    throw Error("Unable to grant access to manager.");
  }

  protected manager: TriggerManager = new (class implements TriggerManager {
    constructor(private readonly port: CallerPort<A, R>) {}

    addReaction(reaction: Reaction<unknown>): void {
      throw new Error("A Caller port cannot use used as a trigger.");
    }

    delReaction(reaction: Reaction<unknown>): void {
      throw new Error("A Caller port cannot use used as a trigger.");
    }

    getContainer(): Reactor {
      return this.port._getContainer();
    }
  })(this);

  toString(): string {
    return "CallerPort";
  }
}

// eslint-disable-next-line @typescript-eslint/no-unused-vars
interface CalleeManager<T> extends TriggerManager {
  setLastCaller: (reaction: Reaction<unknown> | undefined) => void;
  getLastCaller: () => Reaction<unknown> | undefined;
  addReaction: (procedure: Procedure<unknown>) => void;
  getProcedure: () => Procedure<any> | undefined;
}

/**
 * A callee port receives arguments of type A and send a response of type R.
 */
export class CalleePort<A, R>
  extends Port<A>
  implements Read<A>, Write<R>
{
  get(): A | undefined {
    return this.argValue;
  }

  public retValue: R | undefined;

  public argValue: A | undefined;

  protected procedure: Procedure<unknown> | undefined;

  protected lastCaller: Reaction<unknown> | undefined;

  public invoke(value: A): R | undefined {
    this.argValue = value;
    this.procedure?.doReact();
    return this.retValue;
  }

  public set(value: R): void {
    // NOTE: this will not trigger reactions because
    // connections between caller ports and callee ports
    // are invoked directly.
    this.retValue = value;
  }

  public return(value: R): void {
    this.set(value);
  }

  /**
   *
   * @param key
   */
  public getManager(key: symbol | undefined): CalleeManager<A> {
    if (this._key === key) {
      return this.manager;
    }
    throw Error("Unable to grant access to manager.");
  }

  protected manager: CalleeManager<A> = new (class implements CalleeManager<A> {
    constructor(private readonly port: CalleePort<A, unknown>) {}

    getContainer(): Reactor {
      return this.port._getContainer();
    }

    addReaction(procedure: Reaction<unknown>): void {
      if (this.port.procedure !== undefined) {
        throw new Error(
          "Each callee port can trigger only a single" +
            " reaction, but two or more are found on: " +
            this.port.toString()
        );
      }
      this.port.procedure = procedure;
    }

    delReaction(reaction: Reaction<unknown>): void {
      throw new Error("Method not implemented.");
    }

    setLastCaller(reaction: Reaction<unknown> | undefined): void {
      this.port.lastCaller = reaction;
    }

    getProcedure(): Procedure<unknown> | undefined {
      return this.port.procedure;
    }

    getLastCaller(): Reaction<unknown> | undefined {
      return this.port.lastCaller;
    }
  })(this);

  toString(): string {
    return "CalleePort";
  }
}

class EventQueue extends PrioritySet<Tag> {
  public push(event: TaggedEvent<unknown>): void {
    super.push(event);
  }

  public pop(): TaggedEvent<unknown> | undefined {
    return super.pop() as TaggedEvent<unknown>;
  }

  public peek(): TaggedEvent<unknown> | undefined {
    return super.peek() as TaggedEvent<unknown>;
  }
}

class ReactionQueue extends PrioritySet<Priority> {
  public push(reaction: Reaction<unknown>): void {
    super.push(reaction);
  }

  public pop(): Reaction<unknown> {
    return super.pop() as Reaction<unknown>;
  }

  public peek(): Reaction<unknown> {
    return super.peek() as Reaction<unknown>;
  }
}

export interface Runtime {
  util: UtilityFunctions;
  stage: (reaction: Reaction<unknown>) => void;
  initialize: (timer: Timer) => void;
  schedule: (e: TaggedEvent<any>) => void;
  delete: (r: Reactor) => void;
  isRunning: () => boolean;
}
interface UtilityFunctions {
  requestStop: () => void;
  reportError: (message?: string) => void;
  requestErrorStop: (message?: string) => void;
  isLastTAGProvisional: () => boolean;
  getCurrentTag: () => Tag;
  getCurrentLogicalTime: () => TimeValue;
  getCurrentPhysicalTime: () => TimeValue;
  getStartTag: () => Tag;
  getStartTime: () => TimeValue;
  getElapsedLogicalTime: () => TimeValue;
  getElapsedPhysicalTime: () => TimeValue;
  sendRTIMessage: <T>(
    data: T,
    destFederateID: number,
    destPortID: number
  ) => void;
  sendRTITimedMessage: <T>(
    data: T,
    destFederateID: number,
    destPortID: number,
    time: number
  ) => void;
  sendRTIPortAbsent: (
    additionalDealy: TimeValue,
    destFederateID: number,
    destPortID: number
  ) => void;
}

export interface MutationSandbox extends ReactionSandbox {
  connect: <A extends T, R, T, S extends R>(
    src: CallerPort<A, R> | IOPort<S>,
    dst: CalleePort<T, S> | IOPort<R>
  ) => void;

  disconnect: (src: IOPort<unknown>, dst?: IOPort<unknown>) => void;

  delete: (reactor: Reactor) => void;

  getReactor: () => Reactor; // Container

  // FIXME:
  // forkJoin(constructor: new () => Reactor, ): void;
}

export interface ReactionSandbox {
  /**
   * Collection of utility functions accessible from within a `react` function.
   */
  util: UtilityFunctions;
  getBankIndex: () => number;
}

export class App extends Reactor {
  readonly _alarm = new Alarm();

  protected _errored = false;

  protected _errorMessage?: string;

  readonly _uuid = uuidv4();

  /**
   * Set of reactions to stage when this app starts executing.
   */
  private readonly _reactionsAtStartup = new Set<Reaction<unknown>>();

  /**
   * Set of timers to schedule when this app starts executing.
   */
  private readonly _timersToSchedule = new Set<Timer>();

  /**
   * Set of reactors that gets populated during each execution step,
   * identifying all the terminated reactors that are to be removed
   * at the end of that execution step.
   */
  private readonly _reactorsToRemove = new Array<Reactor>();

  /**
   * Stores whether the last received TAG (Tag Advance Grant) was provisional.
   * Every federate starts out assuming that it has been granted a PTAG
   * at the start time, or if it has no upstream federates, a TAG.
   */
  protected _isLastTAGProvisional = false;

  /**
   * Inner class that provides access to utilities that are safe to expose to
   * reaction code.
   */
  protected util: UtilityFunctions = new (class implements UtilityFunctions {
    constructor(private readonly app: App) {}

    public requestStop(): void {
      this.app._shutdown();
    }

    public requestErrorStop(message?: string): void {
      this.reportError(message);
      this.app._shutdown();
    }

    public reportError(message?: string): void {
      this.app._errored = true;
      if (this.app._errorMessage === undefined) {
        this.app._errorMessage = message;
      } else {
        this.app._errorMessage += ` || ${message ?? ""}`;
      }
    }

    public isLastTAGProvisional(): boolean {
      return this.app._isLastTAGProvisional;
    }

    public getCurrentTag(): Tag {
      return this.app._currentTag;
    }

    public getCurrentLogicalTime(): TimeValue {
      return this.app._currentTag.time;
    }

    public getCurrentPhysicalTime(): TimeValue {
      return getCurrentPhysicalTime();
    }

    public getStartTag(): Tag {
      return new Tag(this.app._startOfExecution, 0);
    }

    public getStartTime(): TimeValue {
      return this.app._startOfExecution;
    }

    public getElapsedLogicalTime(): TimeValue {
      return this.app._currentTag.time.difference(this.app._startOfExecution);
    }

    public getElapsedPhysicalTime(): TimeValue {
      return getCurrentPhysicalTime().subtract(this.app._startOfExecution);
    }

    public sendRTIMessage<T>(
      data: T,
      destFederateID: number,
      destPortID: number
    ): void {
      this.app.sendRTIMessage(data, destFederateID, destPortID);
    }

    public sendRTITimedMessage<T>(
      data: T,
      destFederateID: number,
      destPortID: number,
      time: number
    ): void {
      this.app.sendRTITimedMessage(data, destFederateID, destPortID, time);
    }

    public sendRTIPortAbsent(
      additionalDelay: TimeValue,
      destFederateID: number,
      destPortID: number
    ): void {
      this.app.sendRTIPortAbsent(additionalDelay, destFederateID, destPortID);
    }
  })(this);

  /**
   * Inner class that provides access to the Runtime object.
   */
  private readonly __runtime: Runtime = new (class implements Runtime {
    util: UtilityFunctions;

    constructor(private readonly app: App) {
      this.util = app.util;
    }

    /**
     * Report whether the runtime has started processing events yet.
     */
    public isRunning(): boolean {
      return this.app._active;
    }

    /**
     * Stage the given reaction for execution at the current logical time.
     * @param reaction The reaction to load onto the reaction queue.
     */
    public stage(reaction: Reaction<unknown>): void {
      if (this.app._active) {
        this.app._reactionQ.push(reaction);
      } else {
        // If execution hasn't started yet, collect the staged reactions.
        // They will be queued once they have been assigned priorities.
        this.app._reactionsAtStartup.add(reaction);
      }
    }

    /**
     * Initialize the given timer.
     *
     * If execution has already begun, do the following:
     *  - if the offset is nonzero, schedule the timer at t + offset; and
     *  - otherwise, if the period is nonzero, schedule the it at t + period.
     * If exection is yet to start, postpone initialization until the start
     * time is known.
     *
     * @param timer The timer to initialize.
     */
    public initialize(timer: Timer): void {
      if (this.app._active) {
        Log.debug(
          this,
          () => "Scheduling timer " + timer._getFullyQualifiedName()
        );
        console.log(
          ">>>>>>>>>Scheduling timer " + timer._getFullyQualifiedName()
        );
        // Schedule relative to the current tag.
        let nextTag;
        if (!timer.offset.isZero()) {
          nextTag = this.app._currentTag.getLaterTag(timer.offset);
        } else if (!timer.period.isZero()) {
          nextTag = this.app._currentTag.getLaterTag(timer.period);
        }

        if (nextTag != null) {
          Log.debug(
            this,
            () =>
              "Postponed scheduling of timer " + timer._getFullyQualifiedName()
          );
          this.schedule(new TaggedEvent(timer, nextTag, nextTag));
        }
      } else {
        console.log(
          ">>>>>>>>>Postponed Scheduling of timer " +
            timer._getFullyQualifiedName()
        );
        // If execution hasn't started yet, collect the timers.
        // They will be initialized once it is known what the start time is.
        this.app._timersToSchedule.add(timer);
      }
    }

    /**
     * Push an event onto the event queue.
     * @param e Tagged event to push onto the event queue.
     */
    public schedule(e: TaggedEvent<any>): void {
      const head = this.app._eventQ.peek();

      // Don't schedule events past the end of execution.
      if (
        this.app._endOfExecution == null ||
        !this.app._endOfExecution.isSmallerThan(e.tag)
      ) {
        this.app._eventQ.push(e as TaggedEvent<unknown>);
      }

      Log.debug(this, () => `Scheduling with trigger: ${e.trigger}`);
      Log.debug(
        this,
        () =>
          `Elapsed logical time in schedule: ${String(
            this.util.getElapsedLogicalTime()
          )}`
      );
      Log.debug(
        this,
        () =>
          `Elapsed physical time in schedule: ${String(
            this.util.getElapsedPhysicalTime()
          )}`
      );

      // If the scheduled event has an earlier tag than whatever is at the
      // head of the queue, set a new alarm.
      if (head === undefined || e.tag.isSmallerThan(head.tag)) {
        this.app._setAlarmOrYield(e.tag);
      }
    }

    /**
     * Mark a reactor for deletion. At the end of logical time at which
     * this method was invoked the reactor will be removed from its
     * container.
     * @param r The reactor to be deleted.
     */
    public delete(r: Reactor): void {
      this.app._reactorsToRemove.push(r);
    }
  })(this);

  /**
   * Send an (untimed) message to the designated federate port through the RTI.
   * This function throws an error if it isn't called on a FederatedApp.
   * @param data The data that contain the body of the message.
   * @param destFederateID The federate ID that is the destination of this message.
   * @param destPortID The port ID that is the destination of this message.
   */
  protected sendRTIMessage<T>(
    data: T,
    destFederateID: number,
    destPortID: number
  ): void {
    throw new Error(
      "Cannot call sendRTIMessage from an App. sendRTIMessage may be called only from a FederatedApp"
    );
  }

  /**
   * Send a (timed) message to the designated federate port through the RTI.
   * This function throws an error if it isn't called on a FederatedApp.
   * @param data The data that contain the body of the message.
   * @param destFederateID The federate ID that is the destination of this message.
   * @param destPortID The port ID that is the destination of this message.
   */
  protected sendRTITimedMessage<T>(
    data: T,
    destFederateID: number,
    destPortID: number,
    time: number
  ): void {
    throw new Error(
      "Cannot call sendRTIMessage from an App. sendRTIMessage may be called only from a FederatedApp"
    );
  }

  /**
   * Send a port absent message to the destination port.
   * This function throws an error if it isn't called on a FederatedApp.
   * @param additional_delay The offset applied to the timestamp
   *  using after. The additional delay will be greater or equal to zero
   *  if an after is used on the connection. If no after is given in the
   *  program, NEVER is passed. To be overriden by the FederatedApp class.
   * @param destFederatedID The fed ID of the receiving federate.
   * @param destPortID The ID of the receiving port.
   */
  protected sendRTIPortAbsent(
    additionalDelay: TimeValue,
    destFederateID: number,
    destPortID: number
  ): void {
    throw new Error(
      "Cannot call sendRTIPortAbsent from an App. sendRTIPortAbsent may be called only from a FederatedApp"
    );
  }

  /**
   * The current time, made available so actions may be scheduled relative to it.
   */
  private _currentTag: Tag;

  /**
   * Reference to "immediate" invocation of next.
   */
  protected _immediateRef: ReturnType<typeof setImmediate> | undefined;

  /**
   * Priority set that keeps track of scheduled events.
   */
  private readonly _eventQ = new EventQueue();

  /**
   * If not null, finish execution with success, this time interval after the
   * start of execution.
   */
  private readonly _executionTimeout: TimeValue | undefined;

  /**
   * The time at which normal execution should terminate. When this time is
   * defined, we can assume that a shutdown event associated with this time
   * has been scheduled.
   */
  private _endOfExecution: Tag | undefined;

  /**
   * If false, execute with normal delays to allow physical time to catch up
   * to logical time. If true, don't wait for physical time to match logical
   * time.
   */
  private readonly _fast: boolean;

  /**
   * Indicates whether the program should continue running once the event
   * queue is empty.
   */
  protected _keepAlive = false;

  /**
   * Priority set that keeps track of reactions at the current Logical time.
   */
  private readonly _reactionQ = new ReactionQueue();

  /**
   * The physical time when execution began relative to January 1, 1970 00:00:00 UTC.
   * Initialized in start().
   */
  private _startOfExecution!: TimeValue;

  /**
   * Indicates if _finish() was already called.
   * This prevents _finish() from being called recursively.
   */
  private _done = false;

  /**
   * Interval for snoozing and waking up.
   */
  private _advanceMessageInterval: TimeValue = TimeValue.secs(1);

  public setAdvanceMessageInterval(advanceMessageInterval: TimeValue): void {
    this._advanceMessageInterval = advanceMessageInterval;
  }

  /**
   * Unset all the timers of this reactor.
   */
  protected _unsetTimers(): void {
    Object.entries(this)
      .filter((it) => it[1] instanceof Timer)
      .forEach((it) => {
        this._unsetTimer(it[1] as Timer);
      });
  }

  private readonly snooze: Action<Tag>;

  readonly _name: string;

  /**
   * Create a new top-level reactor.
   * @param executionTimeout Optional parameter to let the execution of the app time out.
   * @param keepAlive Optional parameter, if true allows execution to continue with an empty event queue.
   * @param fast Optional parameter, if true does not wait for physical time to catch up to logical time.
   * @param success Optional callback to be used to indicate a successful execution.
   * @param failure Optional callback to be used to indicate a failed execution.
   */
  constructor(
    executionTimeout: TimeValue | undefined = undefined,
    keepAlive = false,
    fast = false,
    public success: () => void = () => undefined,
    public failure: () => void = () => undefined
  ) {
    super(null);

    let name = this.constructor.name;
    if (name === "") {
      name = "app";
    } else {
      name = name.charAt(0).toLowerCase() + name.slice(1);
    }
    this._name = name;

    // Update pointer to runtime object for this reactor and
    // its startup and shutdown action since the inner class
    // instance this.__runtime isn't initialized up until here.
    this._receiveRuntimeObject(this.__runtime);
    this.startup._receiveRuntimeObject(this.__runtime);
    this.shutdown._receiveRuntimeObject(this.__runtime);
    this.__dummy._receiveRuntimeObject(this.__runtime);
    this.snooze = new Action(this, Origin.logical);

    // Initialize the scope in which reactions and mutations of this
    // reactor will execute. This is already done in the super constructor,
    // but has to be redone because at that time this.utils was not
    // initialized at that point.
    this._initializeReactionScope();
    this._initializeMutationScope();

    this._fast = fast;
    this._keepAlive = keepAlive;
    this._executionTimeout = executionTimeout;

    // NOTE: these will be reset properly during startup.
    this._currentTag = new Tag(TimeValue.secs(0), 0);
    this._startOfExecution = this._currentTag.time;
  }

  /**
   * Check whether the next event can be handled or not.
   *
   * In a non-federated context this method always returns true.
   * @param event The next event to be processed.
   */
  protected _canProceed(event: TaggedEvent<unknown>): boolean {
    return true;
  }

  /**
   * Set the current tag to be the next tag.
   *
   * @param event The tag of the next event to be handled.
   */
  protected _advanceTime(nextTag: Tag): void {
    this._currentTag = nextTag;
  }

  protected _iterationComplete(): void {
    return undefined;
  }

  /**
   * Add a dummy event to the event queue.
   * Currently, the sole usage of this is to ensure LET to be sent to the RTI
   * when there is any physical action triggering output port(s) in federated execution.
   *
   * @param tag The tag at which this dummy event occurs.
   */
  protected _addDummyEvent(tag: Tag): void {
    this._eventQ.push(new TaggedEvent(this.__dummy, tag, 0));
  }

  /**
   * Iterate over all reactions in the reaction queue and execute them.
   */
  private _react(): void {
    let r: Reaction<unknown>;
    while (this._reactionQ.size() > 0) {
      try {
        r = this._reactionQ.pop();
        r.doReact();
      } catch (e) {
        Log.error(this, () => `Exception occurred in reaction: ${r}: ${e}`);
        // Allow errors in reactions to kill execution.
        throw e;
      }
    }
    Log.global.debug("Finished handling all events at current time.");
  }

  protected enqueueNetworkOutputControlReactions(): void {
    return undefined;
  }

  /**
   * Handle the next events on the event queue.
   * ----
   * Wait until physical time matches or exceeds the time of the least tag on
   * the event queue. After this wait, load the reactions triggered by all
   * events with the least tag onto the reaction queue and start executing
   * reactions in topological order. Each reaction may produce outputs, which,
   * in turn, may load additional reactions onto the reaction queue. Once done
   * executing reactions for the current tag, see if the next tag has the same
   * time (but a different microstep) and repeat the steps above until the
   * next tag has both a different time and microstep. In this case, set an
   * alarm to be woken up at the next time. Note that our timer implementation
   * uses `process.nextTick()` to unravel the stack but prevent I/O from
   * taking place if computation is lagging behind physical time. Only once
   * computation has caught up, full control is given back to the JS event
   * loop. This prevents the system from being overwhelmed with external
   * stimuli.
   */
  private _next(): void {
    let nextEvent = this._eventQ.peek();
    if (nextEvent != null) {
      // Check whether the next event can be handled, or not quite yet.
      // A holdup can occur in a federated execution.
      if (!this._canProceed(nextEvent)) {
        // If this happens, then a TAG from the RTI will trigger the
        // next invocation of _next.
        return;
      }
      // If it is too early to handle the next event, set a timer for it
      // (unless the "fast" option is enabled), and give back control to
      // the JS event loop.
      if (
        getCurrentPhysicalTime().isEarlierThan(nextEvent.tag.time) &&
        !this._fast
      ) {
        this._setAlarmOrYield(nextEvent.tag);
        return;
      }

      // Advance logical time.
      this._advanceTime(nextEvent.tag);

      // Start processing events. Execute all reactions that are triggered
      // at the current tag in topological order. After that, if the next
      // event on the event queue has the same time (but a greater
      // microstep), repeat. This prevents JS event loop from gaining
      // control and imposing overhead. Asynchronous activity therefore
      // might get blocked, but since the results of such activities are
      // typically reported via physical actions, the tags of the
      // resulting events would be in the future, anyway.
      do {
        // Keep popping the event queue until the next event has a different tag.
        while (nextEvent?.tag.isSimultaneousWith(this._currentTag) ?? false) {
          const trigger = nextEvent?.trigger;
          this._eventQ.pop();
          Log.debug(this, () => `Popped off the event queue: ${trigger}`);
          // Handle timers.
          if (trigger instanceof Timer) {
            if (!trigger.period.isZero()) {
              Log.debug(this, () => `Rescheduling timer ${trigger}`);

              this.__runtime.schedule(
                new TaggedEvent(
                  trigger,
                  this._currentTag.getLaterTag(trigger.period),
                  null
                )
              );
            }
          }

          // Load reactions onto the reaction queue.
          if (nextEvent != null) {
            trigger?.update(nextEvent);
          }

          // Look at the next event on the queue.
          nextEvent = this._eventQ.peek();
        }

        // End of this execution step. Perform cleanup.
        while (this._reactorsToRemove.length > 0) {
          // const r = this._reactorsToRemove.pop();
          // FIXME: doing this for the entire model at the end of execution
          // could be a pretty significant performance hit, so we probably
          // don't want to do this
          // r?._unplug() FIXME: visibility
        }

        // Peek at the event queue to see whether we can process the next event
        // or should give control back to the JS event loop.
        nextEvent = this._eventQ.peek();
      } while (
        nextEvent != null &&
        this._currentTag.isSimultaneousWith(nextEvent.tag)
      );
      // enqueue networkOutputControlReactions
      this.enqueueNetworkOutputControlReactions();

      // React to all the events loaded onto the reaction queue.
      this._react();
      nextEvent = this._eventQ.peek();

      // Done handling events.
      // _iterationComplete() sends a LTC (Logical Tag Complete) message when federated.
      // Make sure that a federate sends LTC only after actually handling an event.
      this._iterationComplete();
    }

    // Once we've reached here, either we're done processing events and the
    // next event is at a future time, or there are no more events in the
    // queue.
    if (
      this._endOfExecution != null &&
      this._currentTag.isSimultaneousWith(this._endOfExecution)
    ) {
      // An end of execution has been specified; a shutdown event must
      // have been scheduled, and all shutdown events must have been
      // consumed because the next tag is
      this._finish();
    } else {
      if (nextEvent != null) {
        Log.global.debug("Event queue not empty.");
        this._setAlarmOrYield(nextEvent.tag);
      } else {
        // The queue is empty, and no end of execution has been specified.
        if (this._keepAlive) {
          // Keep alive: snooze and wake up later.
          Log.global.debug("Going to sleep.");
          this.snooze
            .asSchedulable(this._getKey(this.snooze))
            .schedule(this._advanceMessageInterval, this._currentTag);
        } else {
          // Don't keep alive: initiate shutdown.
          Log.global.debug("Initiating shutdown.");
          this._shutdown();
        }
      }
    }
  }

  /**
   * Disable the alarm and clear possible immediate next.
   */
  protected _cancelNext(): void {
    this._alarm.unset();
    if (this._immediateRef != null) {
      clearImmediate(this._immediateRef);
      this._immediateRef = undefined;
    }
    this._eventQ.empty();
  }

  /**
   *
   * @param tag
   */
  protected _setAlarmOrYield(tag: Tag): void {
    Log.debug(this, () => {
      return `In setAlarmOrYield for tag: ${tag}`;
    });

    if (this._endOfExecution?.isSmallerThan(tag) ?? false) {
      // Ignore this request if the tag is later than the end of execution.
      return;
    }

    const physicalTime = getCurrentPhysicalTime();
    const timeout = physicalTime.difference(tag.time);
    if (physicalTime.isEarlierThan(tag.time) && !this._fast) {
      // Set an alarm to be woken up when the event's tag matches physical
      // time.
      this._alarm.set(
        function (this: App) {
          this._next();
        }.bind(this),
        timeout
      );
    } else {
      // Either we're in "fast" mode, or we're lagging behind.
      this._requestImmediateInvocationOfNext();
    }
  }

  /**
   * Request an immediate invocation of `this._next()`.
   */
  protected _requestImmediateInvocationOfNext(): void {
    // Only schedule an immediate if none is already pending.
    if (this._immediateRef == null) {
      this._immediateRef = setImmediate(
        function (this: App) {
          this._immediateRef = undefined;
          this._next();
        }.bind(this)
      );
    }
  }

  /**
   * Schedule a shutdown event at the current time if no such action has been taken yet.
   * Clear the alarm, and set the end of execution to be the current tag.
   */
  protected _shutdown(): void {
    if (
      this.__runtime.isRunning() &&
      (this._endOfExecution === undefined ||
        this._currentTag.time.isEarlierThan(this._endOfExecution.time))
    ) {
      this._endOfExecution = this._currentTag.getMicroStepsLater(1); // FIXME: this could be a longer delay in distributed execution

      Log.debug(this, () => "Stop requested.");
      Log.debug(
        this,
        () => `Setting end of execution to: ${this._endOfExecution}`
      );

      this.schedulable(this.shutdown).schedule(0, null);
    } else {
      Log.global.debug(
        "Ignoring App._shutdown() call after shutdown has already started."
      );
    }
  }

  /**
   * Setter for _endOfExecution to be used used by the subclass, FederatedApp.
   */
  protected _setEndOfExecution(stopTag: Tag): void {
    this._endOfExecution = stopTag;
    this.__runtime.schedule(
      new TaggedEvent(this.shutdown, this._endOfExecution, null)
    );
  }

  /**
   * Getter for _endOfExecution to be used used by the subclass, FederatedApp.
   */
  protected _getEndOfExecution(): Tag | undefined {
    return this._endOfExecution;
  }

  /**
   * Wrap up execution by logging information and reporting errors if applicable.
   */
  protected _finish(): void {
    if (this._done) {
      return;
    }
    this._done = true;
    this._cancelNext();
    Log.info(this, () => Log.hr);
    Log.info(
      this,
      () =>
        `>>> End of execution at (logical) time: ${String(
          this.util.getCurrentLogicalTime()
        )}`
    );
    Log.info(
      this,
      () =>
        `>>> Elapsed physical time: ${String(
          this.util.getElapsedPhysicalTime()
        )}`
    );
    Log.info(this, () => Log.hr);

    if (this._errored) {
      console.error(">>> Erroneous exit.");
      if (this._errorMessage != null) {
        console.error(`Reason: ${this._errorMessage}`);
      }
      this.failure();
    } else {
      this.success();
    }
  }

  /**
   * Analyze the dependencies between reactions in this app.
   *
   * Assign priorities that encode the precedence relations between
   * reactions. If there exist circular dependencies, throw an exception.
   * This method should only be invoked prior to the start of execution,
   * never during execution.
   */
  protected _analyzeDependencies(): void {
    Log.info(this, () => Log.hr);
    const initStart = getCurrentPhysicalTime();
    Log.global.info(">>> Initializing");

    Log.global.debug("Initiating startup sequence.");

    // Obtain the precedence graph, ensure it has no cycles,
    // and assign a priority to each reaction in the graph.
    const apg = this._getPrecedenceGraph();

    console.log(apg.toString());

    Log.debug(this, () => "Before collapse: " + apg.toString());

    // 1. Collapse dependencies and weed out the ports.
    const collapsed = new ReactionGraph(apg);

    // 2. Update priorities.
    Log.debug(this, () => "After collapse: " + collapsed.toString());

    if (collapsed.updatePriorities(true)) {
      Log.global.debug("No cycles.");
    } else {
      throw new Error("Cycle in reaction graph.");
    }

    Log.info(
      this,
      () =>
        `>>> Spent ${String(
          getCurrentPhysicalTime().subtract(initStart)
        )} checking the precedence graph.`
    );
  }

  /**
   * Set the logical start time of the execution according to the given time
   * value. If an execution timeout is defined, also determine the end of
   * execution is as the start time plus the execution timeout. This method
   * also marks the app as "active" and initializes any timers that may have
   * been created during the course of this app's instantiation.
   * @param startTime The beginning of this app's execution. The end of
   * execution is determined relative to this TimeValue is a timeout has
   * been set.
   */
  protected _determineStartAndEndOfExecution(startTime: TimeValue): void {
    // Let the start of the execution be the current physical time.
    this._startOfExecution = startTime;
    this._currentTag = new Tag(this._startOfExecution, 0);

    // Mark the app as active, now that the start time is known.
    this._active = true;

    // Schedule all timers created during the instantiation of this app.
    this._timersToSchedule.forEach((timer) => {
      this.__runtime.initialize(timer);
    });

    if (this._executionTimeout != null) {
      this._endOfExecution = new Tag(
        this._startOfExecution.add(this._executionTimeout),
        0
      );
      Log.debug(this, () => `Execution timeout: ${this._executionTimeout}`);

      // If there is a known end of execution, schedule a shutdown reaction to that effect.
      this.__runtime.schedule(
        new TaggedEvent(this.shutdown, this._endOfExecution, null)
      );
    }
  }

  /**
   * Load all reactions that were staged for immediate execution during this
   * app's instantiation onto the reaction queue.
   */
  protected _loadStartupReactions(): void {
    this._reactionsAtStartup.forEach((r) => {
      this._reactionQ.push(r);
    });
  }

  /**
   * Start executing reactions.
   */
  protected _startExecuting(): void {
    Log.info(this, () => Log.hr);
    Log.info(this, () => Log.hr);

    Log.info(this, () => `>>> Start of execution: ${this._currentTag}`);
    Log.info(this, () => Log.hr);
    // enqueue networkOutputControlReactions
    this.enqueueNetworkOutputControlReactions();

    // Handle the reactions that were loaded onto the reaction queue.
    this._react();

    // Continue execution by processing the next event.
    this._next();
  }

  /**
   * Start the app.
   */
  public _start(): void {
    // First analyze the dependency graph to determine whether it is valid.
    this._analyzeDependencies();

    // Then load any reactions that were staged during the instantiation of
    // any of the reactors.
    this._loadStartupReactions();

    // Use the current physical time to set the app's start of execution.
    this._determineStartAndEndOfExecution(getCurrentPhysicalTime());

    // Start the main event loop.
    this._startExecuting();
  }
}<|MERGE_RESOLUTION|>--- conflicted
+++ resolved
@@ -7,19 +7,6 @@
  */
 
 import {
-<<<<<<< HEAD
-  Priority,
-  Absent,
-  ArgList,
-  Read,
-  Sched,
-  Variable,
-  Write,
-  TriggerManager,
-  ReactionGraph
-} from "./internal";
-import {
-=======
   type Priority,
   type Absent,
   type ArgList,
@@ -30,7 +17,6 @@
   type Write,
   type TriggerManager,
   ReactionGraph,
->>>>>>> 9c7ff650
   TimeValue,
   Tag,
   Origin,
