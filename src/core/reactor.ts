/**
 * Core of the reactor runtime.
 *
 * @author Marten Lohstroh (marten@berkeley.edu),
 * @author Matt Weber (matt.weber@berkeley.edu),
 * @author Hokeun Kim (hokeunkim@berkeley.edu)
 */

import {
    TimeValue, Tag, Origin, getCurrentPhysicalTime, Alarm, PrioritySet,
    SortableDependencyGraph, Log, DependencyGraph, Reaction, Priority,
    Mutation, Procedure, Absent, ArgList, Args, MultiReadWrite, Present,
    Read, Sched, SchedulableAction, Triggers, Variable, Write, TaggedEvent,
    Component, ScheduledTrigger, Trigger, TriggerManager,
    Action, InPort, IOPort, MultiPort, OutPort, Port, WritablePort, Startup, Shutdown, WritableMultiPort, Dummy
} from "./internal"
import { v4 as uuidv4 } from 'uuid';
import { Bank } from "./bank";

// Set the default log level.
Log.global.level = Log.levels.ERROR;

//--------------------------------------------------------------------------//
// Interfaces                                                               //
//--------------------------------------------------------------------------//

/**
 * Interface for the invocation of remote procedures.
 */
export interface Call<A, R> extends Write<A>, Read<R> {
    invoke(args: A): R | undefined;
}



/**
 * Abstract class for a schedulable action. It is intended as a wrapper for a
 * regular action. In addition to a get method, it also has a schedule method
 * that allows for the action to be scheduled.
 */


//--------------------------------------------------------------------------//
// Core Reactor Classes                                                     //
//--------------------------------------------------------------------------//


export class Parameter<T> implements Read<T> {
    constructor(private value: T) {
    }
    get(): T {
        return this.value;
    }
}



/**
 * A timer is an attribute of a reactor which periodically (or just once)
 * creates a timer event. A timer has an offset and a period. Upon initialization
 * the timer will schedule an event at the given offset from starting wall clock time.
 * Whenever this timer's event comes off the event queue, it will
 * reschedule the event at the current logical time + period in the future. A 0
 * period indicates the timer's event is a one-off and should not be rescheduled.
 */
export class Timer extends ScheduledTrigger<Tag> implements Read<Tag> {

    period: TimeValue;
    offset: TimeValue;

    /**
     * Timer constructor.
     * @param __container__ The reactor this timer is attached to.
     * @param offset The interval between the start of execution and the first
     * timer event. Cannot be negative.
     * @param period The interval between rescheduled timer events. If 0, will
     * not reschedule. Cannot be negative.
     */
    constructor(__container__: Reactor, offset: TimeValue | 0, period: TimeValue | 0) {
        super(__container__);

        if (!(offset instanceof TimeValue)) {
            this.offset = TimeValue.secs(0);
        } else {
            this.offset = offset;
        }

        if (!(period instanceof TimeValue)) {
            this.period = TimeValue.secs(0);
        } else {
            this.period = period;
        }
        Log.debug(this, () => "Creating timer: " + this._getFullyQualifiedName())
        // Initialize this timer.
        this.runtime.initialize(this)
    }


    public toString() {
        return "Timer from " + this._getContainer()._getFullyQualifiedName() + " with period: " + this.period + " offset: " + this.offset;
    }

    public get(): Tag | Absent {
        if (this.isPresent()) {
            return this.tag;
        } else {
            return undefined;
        }
    }

}


/**
 * A reactor is a software component that reacts to input events, timer events,
 * and action events. It has private state variables that are not visible to any
 * other reactor. Its reactions can consist of altering its own state, sending
 * messages to other reactors, or affecting the environment through some kind of
 * actuation or side effect.
 */
export abstract class Reactor extends Component {

    /**
     * Data structure to keep track of registered components.
     * Note: declare this class member before any other ones as they may
     * attempt to access it.
     */
    private _keyChain: Map<Component, Symbol> = new Map()

    /**
     * This graph has in it all the dependencies implied by this container's
     * ports, reactions, and connections.
     */
    protected _dependencyGraph: DependencyGraph<Port<Present> | Reaction<any>> = new DependencyGraph()

    /**
     * The runtime object, which has a collection of privileged functions that are passed down from the
     * container.
     */
    private _runtime!: Runtime;

    /**
     * Index that specifies the location of the reactor instance in a bank,
     * if it is a member of one.
     */
    private _bankIndex: number;

    /**
     * Return the location of the reactor instance in a bank,
     * if it is a member of one; return -1 otherwise.
     */
    public getBankIndex(): number {
        if (this._bankIndex === undefined) {
            return -1
        }
        return this._bankIndex
    }

    /**
     * This graph has some overlap with the reactors dependency graph, but is
     * different in two respects:
     * - transitive dependencies between ports have been collapsed; and
     * - it incorporates the causality interfaces of all contained reactors.
     * It thereby carries enough information to find out whether adding a new
     * connection at runtime could result in a cyclic dependency, _without_
     * having to consult other reactors.
     */
    private _causalityGraph: DependencyGraph<Port<Present>> = new DependencyGraph()

    /**
     * Indicates whether this reactor is active (meaning it has reacted to a
     * startup action), or not (in which case it either never started up or has
     * reacted to a shutdown action).
     */
    protected _active = false;

    /**
     * This reactor's shutdown action.
     */
    readonly shutdown: Shutdown;

    /**
     * This reactor's startup action.
     */
    readonly startup: Startup;

    /**
     * This reactor's dummy action.
     */
    readonly __dummy: Dummy;

    /**
     * The list of reactions this reactor has.
     */
    private _reactions: Reaction<any>[] = [];

    /**
     * Sandbox for the execution of reactions.
     */
    private _reactionScope: ReactionSandbox;

    /**
     * The list of mutations this reactor has.
     */
    private _mutations: Mutation<any>[] = [];

    /**
     * Sandbox for the execution of mutations.
     */
    private _mutationScope: MutationSandbox;

    /**
     * Receive the runtime object from the container of this reactor.
     * Invoking this method in any user-written code will result in a
     * runtime error.
     * @param runtime The runtime object handed down from the container.
     */
    public _receiveRuntimeObject(runtime: Runtime) {
        if (!this._runtime && runtime) {
            this._runtime = runtime
            // In addition to setting the runtime object, also make its
            // utility functions available as a protected member.
            this.util = runtime.util
        } else {
            throw new Error("Can only establish link to runtime once.")
        }
    }

    /**
     * Add a component to this container.
     *
     * A component that is created as part of this reactor invokes this method
     * upon creation.
     * @param component The component to register.
     * @param key The component's key.
     */
    public _register(component: Component, key: Symbol) {
        if (component === undefined || component === null) {
            throw new Error("Unable to register undefined or null component")
        }
        if (component._isRegistered()) {
            throw new Error("Unable to register "
            + component._getFullyQualifiedName()
            + " as it already has a container.")
        }
        // Only add key if the component isn't a self-reference
        // and isn't already registered.
        if (component !== this && !this._keyChain.has(component)) {
            this._keyChain.set(component, key)
        }
    }

    public _requestRuntimeObject(component: Component): void {
        if (component._isContainedBy(this)) {
            component._receiveRuntimeObject(this._runtime)
        }
    }

    /**
     * Remove all the connections associated with a given reactor.
     * @param reactor
     */
    private _deleteConnections(reactor: Reactor): void {
        for (let port of reactor._findOwnPorts()) {
            this._dependencyGraph.removeNode(port)
        }
    }

    /**
     * Remove this reactor from its container and sever any connections it may
     * still have. This reactor will become defunct and is ready for garbage
     * collection.
     */
    protected _unplug() {
        this._getContainer()._deregister(this, this._key)
    }

    /**
     * Remove the given reactor and its connections from this container if
     * the key matches.
     * @param reactor
     * @param key
     */
    public _deregister(reactor: Reactor, key: Symbol) {
        let found
        for (let v of this._keyChain.values()) {
            if (v === key) {
                found = true
                break
            }
        }
        if (found) {
            this._keyChain.delete(reactor)
            this._deleteConnections(reactor)
        } else {
            console.log("Unable to deregister reactor: " + reactor._getFullyQualifiedName())
        }
    }


    private _getLast(reactions: Set<Reaction<any>>): Reaction<unknown> | undefined {
        let index = -1
        let all = this._getReactionsAndMutations()

        for (let reaction of reactions) {
            let found = all.findIndex((r) => r === reaction)
            if (found >= 0) {
                index = Math.max(found, index)
            }
        }
        if (index >= 0) {
            return all[index]
        }
    }

    private _getFirst(reactions: Set<Reaction<any>>): Reaction<unknown> | undefined {
        let index = -1
        let all = this._getReactionsAndMutations()

        for (let reaction of reactions) {
            let found = all.findIndex((r) => r === reaction)
            if (found >= 0) {
                index = Math.min(found, index)
            }
        }
        if (index >= 0) {
            return all[index]
        }
    }

    /**
     * If the given component is owned by this reactor, look up its key and
     * return it. Otherwise, if a key has been provided, and it matches the
     * key of this reactor, also look up the component's key and return it.
     * Otherwise, if the component is owned by a reactor that is owned by
     * this reactor, request the component's key from that reactor and return
     * it. If the component is an action, this request is not honored because
     * actions are never supposed to be accessed across levels of hierarchy.
     * @param component The component to look up the key for.
     * @param key The key that verifies the containment relation between this
     * reactor and the component, with at most one level of indirection.
     */
    public _getKey(component: Trigger, key?: Symbol): Symbol | undefined {
        if (component._isContainedBy(this) || this._key === key) {
            return this._keyChain.get(component)
        } else if (!(component instanceof Action) &&
                    component._isContainedByContainerOf(this)) {
            let owner = component.getContainer()
            if (owner !== null) {
                return owner._getKey(component, this._keyChain.get(owner))
            }
        }
    }

    /**
     * Collection of utility functions for this reactor and its subclasses.
     */
    protected util!: UtilityFunctions;

    /**
     * Mark this reactor for deletion, trigger all of its shutdown reactions
     * and mutations, and also delete all of the reactors that this reactor
     * contains.
     */
    private _delete() {
        //console.log("Marking for deletion: " + this._getFullyQualifiedName())
        this._runtime.delete(this)
        this.shutdown.update(new TaggedEvent(this.shutdown, this.util.getCurrentTag(), null))
        //this._findOwnReactors().forEach(r => r._delete())
    }

    /**
     * Inner class intended to provide access to methods that should be
     * accessible to mutations, not to reactions.
     */
    private _MutationSandbox = class implements MutationSandbox {
        public util: UtilityFunctions;
        constructor(private reactor: Reactor) {
            this.reactor = reactor
            this.util = reactor.util
            this.getBankIndex = () => reactor.getBankIndex()
        }
        getBankIndex: () => number;

        /**
         *
         * @param src
         * @param dst
         */
        public connect<A extends T, R extends Present, T extends Present, S extends R>
            (src: CallerPort<A, R> | IOPort<S>, dst: CalleePort<T, S> | IOPort<R>) {
            if (src instanceof CallerPort && dst instanceof CalleePort) {
                return this.reactor._connectCall(src, dst);
            } else if (src instanceof IOPort && dst instanceof IOPort) {
                return this.reactor._connect(src, dst);
            } else {
                // ERROR
            }
        }

        /**
         * Return the reactor containing the mutation using this sandbox.
         */
        public getReactor(): Reactor {
            return this.reactor
        }

        /**
         * Mark the given reactor for deletion.
         *
         * @param reactor
         */
        public delete(reactor: Reactor) {
            reactor._delete()
        }
    };

    /**
     * Inner class that furnishes an execution environment for reactions.
     */
    private _ReactionSandbox = class implements ReactionSandbox {
        public util: UtilityFunctions;
        public getBankIndex: () => number;
        constructor(public reactor: Reactor) {
            this.util = reactor.util
            this.getBankIndex = () => reactor.getBankIndex()
        }

    }

    /**
     * Create a new reactor.
     * @param container The container of this reactor.
     */
    constructor(container: Reactor | null) {
        super(container);
        this._bankIndex = -1
        if (container !== null) {
            let index = Bank.initializationMap.get(container)
            if (index !== undefined) {
                this._bankIndex = index
            }
        }

        this._linkToRuntimeObject()
        this.shutdown = new Shutdown(this);
        this.startup = new Startup(this);
        this.__dummy = new Dummy(this);

        // Utils get passed down the hierarchy. If this is an App,
        // the container refers to this object, making the following
        // assignment idemponent.
        //this.util = this._getContainer().util


        // Create sandboxes for the reactions and mutations to execute in.
        this._reactionScope = new this._ReactionSandbox(this)
        this._mutationScope = new this._MutationSandbox(this)

        // Pass in a reference to the reactor because the runtime object
        // is inaccessible for the top-level reactor (it is created after this constructor returns).
        let self = this as Reactor
        this.addMutation(new Triggers(this.shutdown), new Args(), function(this) {
            self._findOwnReactors().forEach(r => r._delete())
        })

        // If this reactor was created at runtime, simply set the priorty of
        // the default to the priority of from the last mutation of its
        // container plus one. Subsequent reactions and mutations that are added
        // will get a priority relative to this one.
        // FIXME: If any of the assigned priorities is larger than any downstream
        // reaction, then the priorities of those downstream reactions must be
        // increased.
        if (!(this instanceof App) && this._runtime.isRunning()) {
            let toDependOn = this._getContainer()._getLastMutation()
            if (toDependOn)
                this._mutations[0].setPriority(toDependOn.getPriority()+1)
        }
    }

    protected _initializeReactionScope(): void {
        this._reactionScope = new this._ReactionSandbox(this)
    }

    protected _initializeMutationScope(): void {
        this._mutationScope = new this._MutationSandbox(this)
    }

    // protected _isActive(): boolean {
    //     return this._active
    // }

    //

    public allWritable<T extends Present>(port: MultiPort<T>): WritableMultiPort<T> {
        return port.asWritable(this._getKey(port));
    }

    public writable<T extends Present>(port: IOPort<T>): WritablePort<T>  {
        return port.asWritable(this._getKey(port));
    }

    /**
     * Return the index of the reaction given as an argument.
     * @param reaction The reaction to return the index of.
     */
    public _getReactionIndex(reaction: Reaction<any>): number {

        var index: number | undefined;

        if (reaction instanceof Mutation) {
            index = this._mutations.indexOf(reaction)
        } else {
            index = this._reactions.indexOf(reaction)
        }

        if (index !== undefined)
            return index

        throw new Error("Reaction is not listed.");
    }

    protected schedulable<T extends Present>(action: Action<T>): Sched<T> {
        return action.asSchedulable(this._getKey(action));
    }

    private _recordDeps<T extends Variable[]>(reaction: Reaction<any>) {

        // Add a dependency on the previous reaction or mutation, if it exists.
        let prev = this._getLastReactionOrMutation()
        if (prev) {
            this._dependencyGraph.addEdge(reaction, prev)
        }

        // FIXME: Add a dependency on the last mutation that the owner of this reactor
        // has. How do we know that it is the last? We have a "lastCaller" problem here.
        // Probably better to solve this at the level of the dependency graph with a function
        // that allows for a link to be updated.

        // Set up the triggers.
        for (let t of reaction.trigs.list) {
            // Link the trigger to the reaction.
            if (t instanceof Trigger) {
                t.getManager(this._getKey(t)).addReaction(reaction)
            } else if (t instanceof Array) {
                t.forEach(trigger =>{
                    if (trigger instanceof Trigger) {
                        trigger.getManager(this._getKey(trigger)).addReaction(reaction)
                    } else {
                        throw new Error("Non-Trigger included in Triggers list.")
                    }
                })
            }

            // Also record this trigger as a dependency.
            if (t instanceof IOPort) {
                this._dependencyGraph.addEdge(reaction, t)
            } else if (t instanceof MultiPort) {
                t.channels().forEach(channel => this._dependencyGraph.addEdge(reaction, channel))
            } else if (t instanceof Array) {
                t.forEach(trigger => {
                    if (trigger instanceof IOPort) {
                        this._dependencyGraph.addEdge(reaction, trigger)
                    } else if (trigger instanceof MultiPort) {
                        trigger.channels().forEach(channel => this._dependencyGraph.addEdge(reaction, channel))
                    } else {
                        throw new Error("Non-Port included in Triggers list.")
                    }
                })
            } else {
                Log.debug(this, () => ">>>>>>>> not a dependency: " + t);
            }
        }

        let sources = new Set<Port<any>>()
        let effects = new Set<Port<any>>()

        for (let a of reaction.args.tuple) {
            if (a instanceof IOPort) {
                this._dependencyGraph.addEdge(reaction, a)
                sources.add(a)
            } else if (a instanceof MultiPort) {
                a.channels().forEach(channel => {
                    this._dependencyGraph.addEdge(reaction, channel)
                    sources.add(channel)
                })
            } else if (a instanceof CalleePort) {
                this._dependencyGraph.addEdge(a, reaction)
            } else if (a instanceof CallerPort) {
                this._dependencyGraph.addEdge(reaction, a)
            }
            // Only necessary if we want to add actions to the dependency graph.
            else if (a instanceof Action) {
                // dep
            }
            else if (a instanceof SchedulableAction) {
                // antidep
            } else if (a instanceof WritablePort) {
                this._dependencyGraph.addEdge(a.getPort(), reaction)
                effects.add(a.getPort())
            } else if (a instanceof WritableMultiPort) {
                a.getPorts().forEach(channel => {
                    this._dependencyGraph.addEdge(channel, reaction)
                    effects.add(channel)
                })

            }
        }
        // Make effects dependent on sources.
        for (let effect of effects) {
            this._causalityGraph.addEdges(effect, sources)
        }
    }

    /**
     * Given a reaction, return the reaction within this reactor that directly
     * precedes it, or `undefined` if there is none.
     * @param reaction A reaction to find the predecessor of.
     */
    protected prevReaction(reaction: Reaction<unknown>): Reaction<any> | undefined {
        var index: number | undefined

        if (reaction instanceof Mutation) {
            index = this._mutations.indexOf(reaction)
            if (index !== undefined && index > 0) {
                return this._mutations[index-1];
            }
        } else {
            index = this._reactions.indexOf(reaction)
            if (index !== undefined && index > 0) {
                return this._reactions[index-1];
            } else {
                let len = this._mutations.length
                if (len > 0) {
                    return this._mutations[len-1]
                }
            }
        }
    }

    /**
     * Given a reaction, return the reaction within this reactior that directly
     * succeeds it, or `undefined` if there is none.
     * @param reaction A reaction to find the successor of.
     */
    protected nextReaction(reaction: Reaction<unknown>): Reaction<any> | undefined {
        var index: number | undefined

        if (reaction instanceof Mutation) {
            index = this._mutations.indexOf(reaction)
            if (index !== undefined && index < this._mutations.length-1) {
                return this._mutations[index+1];
            } else if (this._reactions.length > 0) {
                return this._reactions[0]
            }
        } else {
            index = this._reactions.indexOf(reaction)
            if (index !== undefined && index < this._reactions.length-1) {
                return this._reactions[index+1];
            }
        }
    }

    /**
     * Add a reaction to this reactor. Each newly added reaction will acquire a
     * dependency either on the previously added reaction, or on the last added
     * mutation (in case no reactions had been added prior to this one). A
     * reaction is specified by a list of triggers, a list of arguments, a react
     * function, an optional deadline, and an optional late function (which
     * represents the reaction body of the deadline). All triggers a reaction
     * needs access must be included in the arguments.
     *
     * @param trigs
     * @param args
     * @param react
     * @param deadline
     * @param late
     */
    protected addReaction<T>(trigs: Triggers, args: Args<ArgList<T>>,
        react: (this: ReactionSandbox, ...args: ArgList<T>) => void, deadline?: TimeValue,
        late: (this: ReactionSandbox, ...args: ArgList<T>) => void =
            () => { Log.global.warn("Deadline violation occurred!") }) {
        let calleePorts = trigs.list.filter(trig => trig instanceof CalleePort)

        if (calleePorts.length > 0) {
            // This is a procedure.
            let port = calleePorts[0] as CalleePort<Present, Present>
            let procedure = new Procedure(this, this._reactionScope, trigs, args, react, deadline, late)
            if (trigs.list.length > 1) {
                // A procedure can only have a single trigger.
                throw new Error("Procedure `" + procedure + "` has multiple triggers.")
            }
            procedure.active = true
            this._recordDeps(procedure);
            // Let the last caller point to the reaction that precedes this one.
            // This lets the first caller depend on it.
            port.getManager(this._getKey(port)).setLastCaller(this._getLastReactionOrMutation())
            this._reactions.push(procedure);
            // FIXME: set priority manually if this happens at runtime.
        } else {
            // This is an ordinary reaction.
            let reaction = new Reaction(this, this._reactionScope, trigs, args, react, deadline, late);
            // Stage it directly if it to be triggered immediately.
            if (reaction.isTriggeredImmediately()) {
                this._runtime.stage(reaction as Reaction<unknown>)
                // FIXME: if we're already running, then we need to set the priority as well.
            }
            reaction.active = true;
            this._recordDeps(reaction);
            this._reactions.push(reaction);
            // FIXME: set priority manually if this happens at runtime.
        }
    }

    protected addMutation<T>(trigs: Triggers, args: Args<ArgList<T>>,
        react: (this: MutationSandbox, ...args: ArgList<T>) => void, deadline?: TimeValue,
        late: (this: MutationSandbox, ...args: ArgList<T>) => void =
            () => { Log.global.warn("Deadline violation occurred!") }) {
        let mutation = new Mutation(this, this._mutationScope, trigs, args, react,  deadline, late);
        // Stage it directly if it to be triggered immediately.
        if (mutation.isTriggeredImmediately()) {
            this._runtime.stage(mutation as unknown as Reaction<unknown>) // FIXME: types
        }
        mutation.active = true
        this._recordDeps(mutation);
        this._mutations.push(mutation);
    }

    private _addHierarchicalDependencies(): void {
        let dependent = this._getFirstReactionOrMutation()
        let toDependOn = this._getContainer()._getLastMutation()
        if (dependent && toDependOn && this._getContainer() !== this) {
            this._dependencyGraph.addEdge(dependent, toDependOn) // FIXME: this assumes there is always at least one mutation.
        }
    }

    private _addRPCDependencies(): void {
        // FIXME: Potentially do this in connect instead upon connecting to a
        // callee port. So far, it is unclear how RPCs would work when
        // established at runtime by a mutation.
        //
        // Check if there are any callee ports owned by this reactor.
        // If there are, add a dependency from its last caller to the antidependencies
        // of the procedure (excluding the callee port itself).
        let calleePorts = this._findOwnCalleePorts()
        for (let p of calleePorts) {
            let procedure = p.getManager(this._getKey(p)).getProcedure()
            let lastCaller = p.getManager(this._getKey(p)).getLastCaller()
            if (procedure && lastCaller) {
                let effects = this._dependencyGraph.getBackEdges(procedure)
                for (let e of effects) {
                    if (!(e instanceof CalleePort)) {
                        // Also add edge to the local graph.
                        this._dependencyGraph.addEdge(e, lastCaller)
                    }
                }
            } else {
                Error("No procedure")
            }
        }

    }

    /**
     * Recursively collect the local dependency graph of each contained reactor
     * and merge them all in one graph.
     *
     * The recursion depth can be limited via the depth parameter. A depth of 0
     * will only return the local dependency graph of this reactor, a depth
     * of 1 will merge the local graph only with this reactor's immediate
     * children, etc. The default dept is -1, which will let this method
     * recurse until it has reached a reactor with no children.
     *
     * Some additional constraits are added to guarantee the following:
     *  - The first reaction or mutation has a dependency on the last mutation
     *    of this reactor's container; and
     *  - RPCs occur in a deterministic order.
     * @param depth The depth of recursion.
     */
    protected _getPrecedenceGraph(depth=-1): DependencyGraph<Port<Present> | Reaction<unknown>> {

        var graph: DependencyGraph<Port<Present> | Reaction<unknown>> = new DependencyGraph();

        this._addHierarchicalDependencies();
        this._addRPCDependencies()

        graph.merge(this._dependencyGraph)

        if (depth > 0 || depth < 0) {
            if (depth > 0) {
                depth--
            }
            for (let r of this._getOwnReactors()) {
                graph.merge(r._getPrecedenceGraph(depth));
            }
        }

        return graph;

    }

    /**
     * Return the reactors that this reactor owns.
     */
    private _getOwnReactors(): Array<Reactor> {
        return Array.from(this._keyChain.keys()).filter(
            (it) => it instanceof Reactor) as Array<Reactor>;
    }

    /**
     * Return a list of reactions owned by this reactor.
     */
    protected _getReactions(): Array<Reaction<unknown>> {
        var arr: Array<Reaction<any>> = new Array();
        this._reactions.forEach((it) => arr.push(it))
        return arr;
    }

    /**
     * Return a list of reactions and mutations owned by this reactor.
     */
    protected _getReactionsAndMutations(): Array<Reaction<unknown>> {
        var arr: Array<Reaction<any>> = new Array();
        this._mutations.forEach((it) => arr.push(it))
        this._reactions.forEach((it) => arr.push(it))
        return arr;
    }

    /**
     * Return the last mutation of this reactor. All contained reactors
     * must have their reactions depend on this.
     */
    protected _getLastMutation(): Mutation<any> | undefined {
        let len = this._mutations.length
        if (len > 0) {
            return this._mutations[len -1]
        }
    }

protected _getFirstReactionOrMutation(): Reaction<any> | undefined {
    if (this._mutations.length > 0) {
        return this._mutations[0]
    }
    if (this._reactions.length > 0) {
        return this._reactions[0]
    }
}

    /**
     * Return the last reaction or mutation of this reactor.
     */
    protected _getLastReactionOrMutation(): Reaction<any> | undefined {
        let len = this._reactions.length
        if (len > 0) {
            return this._reactions[len -1]
        }
        len = this._mutations.length
        if (len > 0) {
            return this._mutations[len -1]
        }
    }

    /**
     * Return a list of reactions owned by this reactor.
     *
     * The returned list is a copy of the list kept inside of the reactor,
     * so changing it will not affect this reactor.
     */
    protected _getMutations(): Array<Reaction<unknown>> {
        var arr: Array<Reaction<any>> = new Array();
        this._mutations.forEach((it) => arr.push(it))
        return arr;
    }

    /**
     * Report whether the given port is downstream of this reactor. If so, the
     * given port can be connected to with an output port of this reactor.
     * @param port
     */
    public _isDownstream(port: Port<Present>) {
        if (port instanceof InPort) {
            if (port._isContainedByContainerOf(this)) {
                return true;
            }
        }
        if (port instanceof OutPort) {
            if (port._isContainedBy(this)) {
                return true;
            }
        }
        return false;
    }

    /**
     * Report whether the given port is upstream of this reactor. If so, the
     * given port can be connected to an input port of this reactor.
     * @param port
     */
    public _isUpstream(port: Port<Present>) {
        if (port instanceof OutPort) {
            if (port._isContainedByContainerOf(this)) {
                return true;
            }
        }
        if (port instanceof InPort) {
            if (port._isContainedBy(this)) {
                return true;
            }
        }
        return false;
    }

    public canConnectCall<A extends T, R extends Present, T extends Present, S extends R>
        (src: CallerPort<A, R>, dst: CalleePort<T, S>) {
            // FIXME: can we change the inheritance relationship so that we can overload?

        if (this._runtime.isRunning() == false) {
            // console.log("Connecting before running")
            // Validate connections between callers and callees.

            if (src._isContainedByContainerOf(this) && dst._isContainedByContainerOf(this)) {
                return true
            }
            return false

        } else {
            // FIXME
        }
    }


    /**
     * Returns true if a given source port can be connected to the
     * given destination port, false otherwise. Valid connections
     * must:
     * (1) adhere to the scoping rules and connectivity constraints
     *     of reactors; and
     * (2) not introduce cycles.
     *
     * The scoping rules of reactors can be summarized as follows:
     *  - A port cannot connect to itself;
     *  - Unless the connection is between a caller and callee, the
     *    destination can only be connected to one source;
     *  - ...
     * @param src The start point of a new connection.
     * @param dst The end point of a new connection.
     */
    public canConnect<R extends Present, S extends R>
        (src: IOPort<S>, dst: IOPort<R>) {
        // Immediate rule out trivial self loops.
        if (src === dst) {
            return false
        }

        if (this._runtime.isRunning() == false) {
            // console.log("Connecting before running")
            // Validate connections between callers and callees.
            // Additional checks for regular ports.

            console.log("IOPort")
            // Rule out write conflicts.
            //   - (between reactors)
            if (this._dependencyGraph.getBackEdges(dst).size > 0) {
                return false;
            }

            //   - between reactors and reactions (NOTE: check also needs to happen
            //     in addReaction)
            var deps = this._dependencyGraph.getEdges(dst) // FIXME this will change with multiplex ports
            if (deps != undefined && deps.size > 0) {
                return false;
            }

            return this._isInScope(src, dst)

        } else {
            // Attempt to make a connection while executing.
            // Check the local dependency graph to figure out whether this change
            // introduces zero-delay feedback.
            // console.log("Runtime connect.")
            // Take the local graph and merge in all the causality interfaces
            // of contained reactors. Then:
            let graph: DependencyGraph<Port<Present> | Reaction<unknown>> = new DependencyGraph()
            graph.merge(this._dependencyGraph)

            for (let r of this._getOwnReactors()) {
                graph.merge(r._getCausalityInterface())
            }

            // Add the new edge.
            graph.addEdge(dst, src)

            // 1) check for loops
            if (graph.hasCycle()) {
                return false
            }

            // 2) check for direct feed through.
            let inputs = this._findOwnInputs()
            for (let output of this._findOwnOutputs()) {
                let newReachable = graph.reachableOrigins(output, inputs)
                let oldReachable = this._causalityGraph.reachableOrigins(output, inputs)

                for (let origin of newReachable) {
                    if (origin instanceof Port && !oldReachable.has(origin)) {
                        return false
                    }
                }
            }
            return true
        }
    }

    private _isInScope(src: IOPort<Present>, dst: IOPort<Present>): boolean {
        // Assure that the general scoping and connection rules are adhered to.
        if (src instanceof OutPort) {
            if (dst instanceof InPort) {
                // OUT to IN
                if (src._isContainedByContainerOf(this) && dst._isContainedByContainerOf(this)) {
                    return true;
                } else {
                    return false;
                }
            } else {
                // OUT to OUT
                if (src._isContainedByContainerOf(this) && dst._isContainedBy(this)) {
                    return true;
                } else {
                    return false;
                }
            }
        } else {
            if (dst instanceof InPort) {
                // IN to IN
                if (src._isContainedBy(this) && dst._isContainedByContainerOf(this)) {
                    return true;
                } else {
                    return false;
                }
            } else {
                // IN to OUT
                return false;
            }
        }
    }

    /**
     * Connect a source port to a downstream destination port without canConnect() check.
     * This must be used with caution after checking canConnect for the given ports.
     * @param src The source port to connect.
     * @param dst The destination port to connect.
     */
    private _uncheckedConnect<R extends Present, S extends R>(src: IOPort<S>, dst:IOPort<R>) {
        Log.debug(this, () => "connecting " + src + " and " + dst);
        // Add dependency implied by connection to local graph.
        this._dependencyGraph.addEdge(dst, src);
        // Register receiver for value propagation.
        let writer = dst.asWritable(this._getKey(dst));
        src.getManager(this._getKey(src)).addReceiver
            (writer as WritablePort<S>);
        let val = src.get()
        if (this._runtime.isRunning() && val !== undefined) {
            writer.set(val)
        }
    }

    /**
     * Connect a source port to a downstream destination port. If a source is a
     * regular port, then the type variable of the source has to be a subtype of
     * the type variable of the destination. If the source is a caller port,
     * then the destination has to be a callee port that is effectively a
     * subtype of the caller port. Because functions have a contra-variant
     * subtype relation, the arguments of the caller side must be a subtype of
     * the callee's, and the return value of the callee's must be a subtype of
     * the caller's.
     * @param src The source port to connect.
     * @param dst The destination port to connect.
     */
    protected _connect<R extends Present, S extends R>(src: IOPort<S>, dst:IOPort<R>) {
        if (src === undefined || src === null) {
            throw new Error("Cannot connect unspecified source");
        }
        if (dst === undefined || dst === null) {
            throw new Error("Cannot connect unspecified destination");
        }
        if (this.canConnect(src, dst)) {
            this._uncheckedConnect(src, dst);
        } else {
            throw new Error("ERROR connecting " + src + " to " + dst);
        }
    }

    protected _connectMulti<R extends Present, S extends R>(
            src: Array<MultiPort<S> | IOPort<S>>,
            dest: Array<MultiPort<R> | IOPort<R>>,
            repeatLeft: boolean) {
        let leftPorts = new Array<IOPort<S>>(0)
        let rightPorts = new Array<IOPort<R>>(0)

        // TODO(hokeun): Check if the multiport's container is Bank when Bank is implemented.
        src.forEach(port => {
            if (port instanceof MultiPort) {
                port.channels().forEach(singlePort => {
                    leftPorts.push(singlePort)
                })
            } else if (port instanceof IOPort) {
                leftPorts.push(port)
            }
        })

        dest.forEach(port => {
            if (port instanceof MultiPort) {
                port.channels().forEach(singlePort => {
                    rightPorts.push(singlePort)
                })
            } else if (port instanceof IOPort) {
                rightPorts.push(port)
            }
        })

        if (repeatLeft) {
            const leftPortsSize = leftPorts.length
            for (let i = 0; leftPorts.length < rightPorts.length; i++) {
                leftPorts.push(leftPorts[i % leftPortsSize])
            }
        }

        if (leftPorts.length < rightPorts.length) {
            Log.warn(null, () => "There are more right ports than left ports. ",
                "Not all ports will be connected!")
        } else if (leftPorts.length > rightPorts.length) {
            Log.warn(null, () => "There are more left ports than right ports. ",
                "Not all ports will be connected!")
        }


        for (let i = 0; i < leftPorts.length && i < rightPorts.length; i++) {
            if (!this.canConnect(leftPorts[i], rightPorts[i])) {
                throw new Error("ERROR connecting " + leftPorts[i] + " to " + rightPorts[i]
                    + "in multiple connections from " + src + " to " + dest)
            }
        }
        for (let i = 0; i < leftPorts.length && i < rightPorts.length; i++) {
            this._uncheckedConnect(leftPorts[i], rightPorts[i])
        }
    }

    protected _connectCall<A extends T, R extends Present, T extends Present, S extends R>
    (src: CallerPort<A,R>, dst: CalleePort<T,S>) {
        if (this.canConnectCall(src, dst)) {
            Log.debug(this, () => "connecting " + src + " and " + dst);
            // Treat connections between callers and callees separately.
            // Note that because A extends T and S extends R, we can safely
            // cast CalleePort<T,S> to CalleePort<A,R>.
            src.remotePort = ((dst as unknown) as CalleePort<A, R>);
            // Register the caller in the callee reactor so that it can
            // establish dependencies on the callers.
            let calleeManager = dst.getManager(this._getKey(dst))
            let callerManager = src.getManager(this._getKey(src))
            let container = callerManager.getContainer()
            let callers = new Set<Reaction<any>>()
            container._dependencyGraph.getBackEdges(src).forEach((dep) => {
                if (dep instanceof Reaction) {
                    callers.add(dep)
                }
            })
            let first = container._getFirst(callers)
            let last = container._getLast(callers)
            let lastCaller = calleeManager.getLastCaller()
            if (lastCaller !== undefined) {
                // This means the callee port is bound to a reaction and
                // there may be zero or more callers. We now continue
                // building a chain of callers.
                if (first) {
                    this._dependencyGraph.addEdge(first, lastCaller)
                } else {
                    this._dependencyGraph.addEdge(src, dst)
                }
                if (last)
                    calleeManager.setLastCaller(last)
            } else {
                throw new Error("No procedure linked to callee"
                    + " port `${procedure}`.")
            }
        } else {
            throw new Error("ERROR connecting " + src + " to " + dst);
        }
    }

    /**
     * Return a dependency graph consisting of only this reactor's own ports
     * and the dependencies between them.
     */
    protected _getCausalityInterface(): DependencyGraph<Port<Present>> {
        let ifGraph = this._causalityGraph
        // Find all the input and output ports that this reactor owns.

        let inputs = this._findOwnInputs()
        let outputs = this._findOwnOutputs()
        let visited = new Set()
        let self = this

        function search(output: OutPort<Present>, nodes: Set<Port<Present> | Reaction<unknown>>) {
            for (let node of nodes) {
                if (!visited.has(node)) {
                    visited.add(node)
                    if (node instanceof InPort && inputs.has(node)) {
                        ifGraph.addEdge(output, node)
                    } else {
                        search(output, self._dependencyGraph.getEdges(output))
                    }
                }
            }
        }

        // For each output, walk the graph and add dependencies to
        // the inputs that are reachable.
        for (let output of outputs) {
            search(output, this._dependencyGraph.getEdges(output))
            visited.clear()
        }

        return ifGraph
    }

    private _findOwnCalleePorts() {
        let ports = new Set<CalleePort<Present, Present>>()
        for(let component of this._keyChain.keys()) {
            if (component instanceof CalleePort) {
                ports.add(component)
            }
        }
        return ports
    }

    private _findOwnPorts() {
        let ports = new Set<Port<Present>>()
        for (let component of this._keyChain.keys()) {
            if (component instanceof Port) {
                ports.add(component)
            }
        }
        return ports
    }

    private _findOwnInputs() {
        let inputs = new Set<InPort<Present>>()
        for (let component of this._keyChain.keys()) {
            if (component instanceof InPort) {
                inputs.add(component)
            }
        }
        return inputs
    }

    private _findOwnOutputs() {
        let outputs = new Set<OutPort<Present>>()
        for (let component of this._keyChain.keys()) {
            if (component instanceof InPort) {
                outputs.add(component)
            }
        }
        return outputs
    }

    private _findOwnReactors() {
        let reactors = new Set<Reactor>()
        for(let component of this._keyChain.keys()) {
            if (component instanceof Reactor) {
                reactors.add(component)
            }
        }
        return reactors
    }


    /**
     *
     * @param src
     * @param dst
     */
    private _disconnect(src: Port<Present>, dst: Port<Present>) {
        Log.debug(this, () => "disconnecting " + src + " and " + dst);
        //src.getManager(this.getKey(src)).delReceiver(dst);


        // FIXME

        // let dests = this._destinationPorts.get(src);
        // if (dests != null) {
        //     dests.delete(dst);
        // }
        // this._sourcePort.delete(src);
    }

    // /**
    //  * Set all the timers of this reactor.
    //  */
    // protected _setTimers(): void {
    //     Log.debug(this, () => "Setting timers for: " + this);
    //     let timers = new Set<Timer>();
    //     for (const [k, v] of Object.entries(this)) {
    //         if (v instanceof Timer) {
    //             this._setTimer(v);
    //         }
    //     }
    // }

    // protected _setTimer(timer: Timer): void {
    //     Log.debug(this, () => ">>>>>>>>>>>>>>>>>>>>>>>>Setting timer: " + timer);
    //     let startTime;
    //     if (timer.offset.isZero()) {
    //         // getLaterTime always returns a microstep of zero, so handle the
    //         // zero offset case explicitly.
    //         startTime = this.util.getCurrentTag().getMicroStepsLater();
    //     } else {
    //         startTime = this.util.getCurrentTag().getLaterTag(timer.offset);
    //     }// FIXME: startup and a timer with offset zero should be simultaneous and not retrigger events
    //     this._schedule(new TaggedEvent(timer, this.util.getCurrentTag().getLaterTag(timer.offset), null));
    // }

    /**
     * Report a timer to the app so that it gets unscheduled.
     * @param timer The timer to report to the app.
     */
    protected _unsetTimer(timer: Timer) {
        // FIXME: we could either set the timer to 'inactive' to tell the
        // scheduler to ignore future event and prevent it from rescheduling any.
        // The problem with this approach is that if, for some reason, a timer would get
        // reactivated, it could start seeing events that were scheduled prior to its
        // becoming inactive. Alternatively, we could remove the event from the queue,
        // but we'd have to add functionality for this.
    }

    /**
     * Unset all the timers of this reactor.
     */
    protected _unsetTimers(): void {
        // Log.global.debug("Getting timers for: " + this)
        let timers = new Set<Timer>();
        for (const [k, v] of Object.entries(this)) {
            if (v instanceof Timer) {
                this._unsetTimer(v);
            }
        }
    }

    /**
     * Return the fully qualified name of this reactor.
     */
    toString(): string {
        return this._getFullyQualifiedName();
    }
}






interface ComponentManager {
    getOwner(): Reactor;

}





/**
 * A caller port sends arguments of type T and receives a response of type R.
 */
export class CallerPort<A extends Present, R extends Present> extends Port<R> implements Write<A>, Read<R> {

    public get(): R | undefined {
        if (this.tag?.isSimultaneousWith(this.runtime.util.getCurrentTag()))
            return this.remotePort?.retValue
    }

    public remotePort: CalleePort<A, R> | undefined;

    public set(value: A): void  {
        // Invoke downstream reaction directly, and return store the result.
        if (this.remotePort) {
            this.remotePort.invoke(value)
        }
        this.tag = this.runtime.util.getCurrentTag();
    }

    public invoke(value:A): R | undefined {
        // If connected, this will trigger a reaction and update the
        // value of this port.
        this.set(value)
        // Return the updated value.
        return this.get()
    }

    /**
     *
     * @param container Reference to the container of this port
     * (or the container thereof).
     */
    public getManager(key: Symbol | undefined): TriggerManager {
        if (this._key == key) {
            return this.manager
        }
        throw Error("Unable to grant access to manager.")
    }


    protected manager: TriggerManager = new class implements TriggerManager {
        constructor(private port:CallerPort<A, R>) {}
        addReaction(reaction: Reaction<unknown>): void {
            throw new Error("A Caller port cannot use used as a trigger.");
        }
        delReaction(reaction: Reaction<unknown>): void {
            throw new Error("A Caller port cannot use used as a trigger.");
        }
        getContainer(): Reactor {
            return this.port._getContainer()
        }
    }(this)

    toString() {
        return "CallerPort"
    }

}

interface CalleeManager<T extends Present> extends TriggerManager {
    setLastCaller(reaction: Reaction<unknown> | undefined):void;
    getLastCaller(): Reaction<unknown> | undefined;
    addReaction(procedure: Procedure<unknown>): void;
    getProcedure(): Procedure<any> | undefined;
}

/**
 * A callee port receives arguments of type A and send a response of type R.
 */
export class CalleePort<A extends Present, R extends Present> extends Port<A> implements Read<A>, Write<R> {

    get(): A | undefined {
        return this.argValue;
    }

    public retValue: R | undefined;

    public argValue: A | undefined;

    private procedure: Procedure<unknown> | undefined

    private lastCaller: Reaction<unknown> | undefined

    public invoke(value: A): R | undefined {
        this.argValue = value
        this.procedure?.doReact()
        return this.retValue
    }

    public set(value: R): void  {
        // NOTE: this will not trigger reactions because
        // connections between caller ports and callee ports
        // are invoked directly.
        this.retValue = value;
    }

    public return(value: R): void {
        this.set(value)
    }

    /**
     *
     * @param key
     */
    public getManager(key: Symbol | undefined): CalleeManager<A> {
        if (this._key == key) {
            return this.manager
        }
        throw Error("Unable to grant access to manager.")
    }

    protected manager:CalleeManager<A> = new class implements CalleeManager<A> {
        constructor(private port:CalleePort<A, Present>) {}
        getContainer(): Reactor {
            return this.port._getContainer()
        }
        addReaction(procedure: Reaction<unknown>): void {
            if (this.port.procedure !== undefined) {
                throw new Error("Each callee port can trigger only a single"
                + " reaction, but two or more are found on: "
                + this.port.toString())
            }
            this.port.procedure = procedure
        }
        delReaction(reaction: Reaction<unknown>): void {
            throw new Error("Method not implemented.");
        }
        setLastCaller(reaction: Reaction<unknown> | undefined):void {
            this.port.lastCaller = reaction
        }
        getProcedure(): Procedure<unknown> | undefined {
            return this.port.procedure
        }
        getLastCaller(): Reaction<unknown> | undefined {
            return this.port.lastCaller
        }
    }(this)

    toString() {
        return "CalleePort"
    }

}

class EventQueue extends PrioritySet<Tag> {

    public push(event: TaggedEvent<Present>) {
        return super.push(event);
    }

    public pop(): TaggedEvent<Present> | undefined {
        return super.pop() as TaggedEvent<Present>;
    }

    public peek(): TaggedEvent<Present> | undefined {
        return super.peek() as TaggedEvent<Present>;
    }
}

class ReactionQueue extends PrioritySet<Priority> {

    public push(reaction: Reaction<unknown>) {
        return super.push(reaction);
    }

    public pop(): Reaction<unknown> {
        return super.pop() as Reaction<unknown>;
    }

    public peek(): Reaction<unknown> {
        return super.peek() as Reaction<unknown>;
    }

}

export interface Runtime {
    util:UtilityFunctions;
    stage(reaction: Reaction<unknown>): void;
    initialize(timer: Timer): void;
    schedule(e: TaggedEvent<any>): void;
    delete(r: Reactor): void;
    isRunning(): boolean;
}
interface UtilityFunctions {
    requestStop(): void;
    reportError(message?: string): void;
    requestErrorStop(message?: string): void;
    isLastTAGProvisional(): boolean;
    getCurrentTag(): Tag;
    getCurrentLogicalTime(): TimeValue;
    getCurrentPhysicalTime(): TimeValue;
    getStartTag(): Tag;
    getStartTime(): TimeValue;
    getElapsedLogicalTime(): TimeValue;
    getElapsedPhysicalTime(): TimeValue;
    sendRTIMessage<T extends Present>(data: T, destFederateID: number, destPortID: number): void;
<<<<<<< HEAD
    sendRTITimedMessage<T extends Present>(data: T, destFederateID: number, destPortID: number, additionalDelay: TimeValue): void;
=======
    sendRTITimedMessage<T extends Present>(data: T, destFederateID: number, destPortID: number, time: number): void;
    sendRTIPortAbsent (additionalDealy: TimeValue, destFederateID: number, destPortID: number): void;
>>>>>>> 0e9fba3d
}

export interface MutationSandbox extends ReactionSandbox {

    connect<A extends T, R extends Present, T extends Present, S extends R>
            (src: CallerPort<A,R> | IOPort<S>, dst: CalleePort<T,S> | IOPort<R>):void;

    //disconnect(src: Port<Present>, dst?: Port<Present>): void;

    delete(reactor: Reactor): void;

    getReactor(): Reactor; // Container

    // FIXME:
    //forkJoin(constructor: new () => Reactor, ): void;

}

export interface ReactionSandbox {
    /**
     * Collection of utility functions accessible from within a `react` function.
     */
    util: UtilityFunctions
    getBankIndex: () => number
}


export class App extends Reactor {

    readonly _alarm = new Alarm();

    private _errored = false
    private _errorMessage?: string
    readonly _uuid = uuidv4()

    /**
     * Set of reactions to stage when this app starts executing.
     */
    private _reactionsAtStartup = new Set<Reaction<unknown>>();

    /**
     * Set of timers to schedule when this app starts executing.
     */
    private _timersToSchedule = new Set<Timer>();

    /**
     * Set of reactors that gets populated during each execution step,
     * identifying all the terminated reactors that are to be removed
     * at the end of that execution step.
     */
    private _reactorsToRemove = new Array<Reactor>();

    /**
     * Stores whether the last received TAG (Tag Advance Grant) was provisional.
     * Every federate starts out assuming that it has been granted a PTAG
     * at the start time, or if it has no upstream federates, a TAG.
     */
    protected _isLastTAGProvisional: boolean = false;

    /**
     * Inner class that provides access to utilities that are safe to expose to
     * reaction code.
     */
    protected util: UtilityFunctions = new class implements UtilityFunctions {
        constructor(private app: App) {

        }

        public requestStop() {
            this.app._shutdown()
        }

        public requestErrorStop(message?: string) {
            this.reportError(message)
            this.app._shutdown()
        }

        public reportError(message?: string) {
            this.app._errored = true
            if (this.app._errorMessage === undefined) {
                this.app._errorMessage = message
            } else {
                this.app._errorMessage += " || " + message
            }
        }

        public isLastTAGProvisional(): boolean {
            return this.app._isLastTAGProvisional;
        }

        public getCurrentTag(): Tag {
            return this.app._currentTag;
        }

        public getCurrentLogicalTime(): TimeValue {
            return this.app._currentTag.time;
        }

        public getCurrentPhysicalTime(): TimeValue {
            return getCurrentPhysicalTime();
        }

        public getStartTag(): Tag {
            return new Tag(this.app._startOfExecution, 0);
        }

        public getStartTime(): TimeValue {
            return this.app._startOfExecution;
        }

        public getElapsedLogicalTime(): TimeValue {
            return this.app._currentTag.time.difference(this.app._startOfExecution);
        }

        public getElapsedPhysicalTime(): TimeValue {
            return getCurrentPhysicalTime().subtract(this.app._startOfExecution);
        }

        public sendRTIMessage<T extends Present>(data: T, destFederateID: number, destPortID: number) {
            return this.app.sendRTIMessage(data, destFederateID, destPortID);
        };

<<<<<<< HEAD
        public sendRTITimedMessage<T extends Present>(data: T, destFederateID: number, destPortID: number, additionalDelay: TimeValue) {
            return this.app.sendRTITimedMessage(data, destFederateID, destPortID, additionalDelay);
=======
        public sendRTITimedMessage<T extends Present>(data: T, destFederateID: number, destPortID: number, time: number) {
            return this.app.sendRTITimedMessage(data, destFederateID, destPortID, time);
>>>>>>> 0e9fba3d
        };

        public sendRTIPortAbsent (additionalDelay: TimeValue, destFederateID: number, destPortID: number) {
            return this.app.sendRTIPortAbsent(additionalDelay, destFederateID, destPortID);
        }
    }(this);

    /**
     * Inner class that provides access to the Runtime object.
     */
    private __runtime: Runtime = new class implements Runtime {
        util: UtilityFunctions

        constructor(private app: App) {
            this.util = app.util
        }

        /**
         * Report whether the runtime has started processing events yet.
         */
        public isRunning(): boolean {
            return this.app._active;
        }

        /**
         * Stage the given reaction for execution at the current logical time.
         * @param reaction The reaction to load onto the reaction queue.
         */
        public stage(reaction: Reaction<unknown>): void {
            if (this.app._active) {
                this.app._reactionQ.push(reaction)
            } else {
                // If execution hasn't started yet, collect the staged reactions.
                // They will be queued once they have been assigned priorities.
                this.app._reactionsAtStartup.add(reaction)
            }
        }


        /**
         * Initialize the given timer.
         *
         * If execution has already begun, do the following:
         *  - if the offset is nonzero, schedule the timer at t + offset; and
         *  - otherwise, if the period is nonzero, schedule the it at t + period.
         * If exection is yet to start, postpone initialization until the start
         * time is known.
         *
         * @param timer The timer to initialize.
         */
        public initialize(timer: Timer): void {
            if (this.app._active) {
                Log.debug(this, () => "Scheduling timer " + timer._getFullyQualifiedName())
                console.log(">>>>>>>>>Scheduling timer " + timer._getFullyQualifiedName())
                // Schedule relative to the current tag.
                var nextTag;
                if (!timer.offset.isZero()) {
                    nextTag = this.app._currentTag.getLaterTag(timer.offset)
                } else if (!timer.period.isZero()) {
                    nextTag = this.app._currentTag.getLaterTag(timer.period)
                }

                if (nextTag) {
                    Log.debug(this, () => "Postponed scheduling of timer " + timer._getFullyQualifiedName())
                    this.schedule(new TaggedEvent(timer, nextTag, nextTag))
                }

            } else {
                console.log(">>>>>>>>>Postponed Scheduling of timer " + timer._getFullyQualifiedName())
                // If execution hasn't started yet, collect the timers.
                // They will be initialized once it is known what the start time is.
                this.app._timersToSchedule.add(timer)
            }
        }

        /**
         * Push an event onto the event queue.
         * @param e Tagged event to push onto the event queue.
         */
        public schedule(e: TaggedEvent<any>) {
            let head = this.app._eventQ.peek();

            // Don't schedule events past the end of execution.
            if (!this.app._endOfExecution || !this.app._endOfExecution.isSmallerThan(e.tag)) {
                this.app._eventQ.push(e);
            }

            Log.debug(this, () => "Scheduling with trigger: " + e.trigger);
            Log.debug(this, () => "Elapsed logical time in schedule: " + this.util.getElapsedLogicalTime());
            Log.debug(this, () => "Elapsed physical time in schedule: " + this.util.getElapsedPhysicalTime());

            // If the scheduled event has an earlier tag than whatever is at the
            // head of the queue, set a new alarm.
            if (head == undefined || e.tag.isSmallerThan(head.tag)) {
                this.app._setAlarmOrYield(e.tag);
            }
        }

        /**
         * Mark a reactor for deletion. At the end of logical time at which
         * this method was invoked the reactor will be removed from its
         * container.
         * @param r The reactor to be deleted.
         */
        public delete(r: Reactor): void {
            this.app._reactorsToRemove.push(r)
        };


    }(this)

    /**
     * Send an (untimed) message to the designated federate port through the RTI.
     * This function throws an error if it isn't called on a FederatedApp.
     * @param data The data that contain the body of the message.
     * @param destFederateID The federate ID that is the destination of this message.
     * @param destPortID The port ID that is the destination of this message.
     */
    protected sendRTIMessage<T extends Present>(data: T, destFederateID: number, destPortID: number) {
        throw new Error("Cannot call sendRTIMessage from an App. sendRTIMessage may be called only from a FederatedApp");
    }

    /**
     * Send a (timed) message to the designated federate port through the RTI.
     * This function throws an error if it isn't called on a FederatedApp.
     * @param data The data that contain the body of the message.
     * @param destFederateID The federate ID that is the destination of this message.
     * @param destPortID The port ID that is the destination of this message.
     */
<<<<<<< HEAD
    protected sendRTITimedMessage<T extends Present>(data: T, destFederateID: number, destPortID: number, additionalDelay: TimeValue) {
=======
    protected sendRTITimedMessage<T extends Present>(data: T, destFederateID: number, destPortID: number, time: number) {
>>>>>>> 0e9fba3d
        throw new Error("Cannot call sendRTIMessage from an App. sendRTIMessage may be called only from a FederatedApp");
    }

    /**
     * Send a port absent message to the destination port. 
     * This function throws an error if it isn't called on a FederatedApp.
     * @param additional_delay The offset applied to the timestamp
     *  using after. The additional delay will be greater or equal to zero
     *  if an after is used on the connection. If no after is given in the
     *  program, NEVER is passed. To be overriden by the FederatedApp class.
     * @param destFederatedID The fed ID of the receiving federate.
     * @param destPortID The ID of the receiving port.
     */
    protected sendRTIPortAbsent(additionalDelay: TimeValue, destFederateID: number, destPortID: number) {
        throw new Error("Cannot call sendRTIPortAbsent from an App. sendRTIPortAbsent may be called only from a FederatedApp");
    }

    /**
     * The current time, made available so actions may be scheduled relative to it.
     */
    private _currentTag: Tag;

    /**
     * Reference to "immediate" invocation of next.
     */
    protected _immediateRef: ReturnType<typeof setImmediate> | undefined;

    /**
     * Priority set that keeps track of scheduled events.
     */
    private _eventQ = new EventQueue();

    /**
     * If not null, finish execution with success, this time interval after the
     * start of execution.
     */
    private _executionTimeout: TimeValue | undefined;

    /**
     * The time at which normal execution should terminate. When this time is
     * defined, we can assume that a shutdown event associated with this time
     * has been scheduled.
     */
    private _endOfExecution: Tag | undefined;

    /**
     * If false, execute with normal delays to allow physical time to catch up
     * to logical time. If true, don't wait for physical time to match logical
     * time.
     */
    private _fast: boolean;

    /**
     * Indicates whether the program should continue running once the event
     * queue is empty.
     */
    private _keepAlive = false;

    /**
     * Priority set that keeps track of reactions at the current Logical time.
     */
    private _reactionQ = new ReactionQueue();

    /**
     * The physical time when execution began relative to January 1, 1970 00:00:00 UTC.
     * Initialized in start().
     */
    private _startOfExecution!: TimeValue;


    /**
     * Indicates if _finish() was already called.
     * This prevents _finish() from being called recursively.
     */
    private _done: boolean = false;

    /**
     * Interval for snoozing and waking up.
     */
    private _advanceMessageInterval: TimeValue = TimeValue.secs(1);
    public setAdvanceMessageInterval(advanceMessageInterval: TimeValue) {
        this._advanceMessageInterval = advanceMessageInterval
    }

    /**
     * Unset all the timers of this reactor.
     */
    protected _unsetTimers(): void {
        Object.entries(this).filter(it => it[1] instanceof Timer).forEach(it => this._unsetTimer(it[1]))
    }

    private snooze: Action<Tag>;

    readonly _name:string

    /**
     * Create a new top-level reactor.
     * @param executionTimeout Optional parameter to let the execution of the app time out.
     * @param keepAlive Optional parameter, if true allows execution to continue with an empty event queue.
     * @param fast Optional parameter, if true does not wait for physical time to catch up to logical time.
     * @param success Optional callback to be used to indicate a successful execution.
     * @param failure Optional callback to be used to indicate a failed execution.
     */
    constructor(executionTimeout: TimeValue | undefined = undefined,
                keepAlive: boolean = false,
                fast: boolean = false,
                public success: () => void = () => {},
                public failure: () => void = () => {}) {
        super(null);

        let name = this.constructor.name
        if (name == "") {
            name = "app"
        } else {
            name = name.charAt(0).toLowerCase() + name.slice(1)
        }
        this._name = name

        // Update pointer to runtime object for this reactor and
        // its startup and shutdown action since the inner class
        // instance this.__runtime isn't initialized up until here.
        this._receiveRuntimeObject(this.__runtime)
        this.startup._receiveRuntimeObject(this.__runtime)
        this.shutdown._receiveRuntimeObject(this.__runtime)
        this.__dummy._receiveRuntimeObject(this.__runtime)
        this.snooze = new Action(this, Origin.logical)

        // Initialize the scope in which reactions and mutations of this
        // reactor will execute. This is already done in the super constructor,
        // but has to be redone because at that time this.utils was not
        // initialized at that point.
        this._initializeReactionScope()
        this._initializeMutationScope()

        this._fast = fast;
        this._keepAlive = keepAlive;
        this._executionTimeout = executionTimeout;

        // NOTE: these will be reset properly during startup.
        this._currentTag = new Tag(TimeValue.secs(0), 0);
        this._startOfExecution = this._currentTag.time;
    }

    /**
     * Check whether the next event can be handled or not.
     *
     * In a non-federated context this method always returns true.
     * @param event The next event to be processed.
     */
    protected _canProceed(event: TaggedEvent<Present>) {
        return true
    }

    /**
     * Set the current tag to be the next tag.
     *
     * @param event The tag of the next event to be handled.
     */
    protected _advanceTime(nextTag: Tag) {
        this._currentTag = nextTag;
    }

    protected _iterationComplete(): void {}

    /**
     * Add a dummy event to the event queue.
     * Currently, the sole usage of this is to ensure LET to be sent to the RTI
     * when there is any physical action triggering output port(s) in federated execution.
     *
     * @param tag The tag at which this dummy event occurs.
     */
    protected _addDummyEvent(tag: Tag): void {
        this._eventQ.push(new TaggedEvent(this.__dummy, tag, 0));
    }

    /**
     * Iterate over all reactions in the reaction queue and execute them.
     */
    private _react() {
        while (this._reactionQ.size() > 0) {
            try {
                var r = this._reactionQ.pop();
                r.doReact();
            } catch (e) {
                Log.error(this, () => "Exception occurred in reaction: " + r + ": " + e);
                // Allow errors in reactions to kill execution.
                throw e;
            }
        }
        Log.global.debug("Finished handling all events at current time.");
    }

    protected enqueueNetworkOutputControlReactions(): void {}

    /**
     * Handle the next events on the event queue.
     * ----
     * Wait until physical time matches or exceeds the time of the least tag on
     * the event queue. After this wait, load the reactions triggered by all
     * events with the least tag onto the reaction queue and start executing
     * reactions in topological order. Each reaction may produce outputs, which,
     * in turn, may load additional reactions onto the reaction queue. Once done
     * executing reactions for the current tag, see if the next tag has the same
     * time (but a different microstep) and repeat the steps above until the
     * next tag has both a different time and microstep. In this case, set an
     * alarm to be woken up at the next time. Note that our timer implementation
     * uses `process.nextTick()` to unravel the stack but prevent I/O from
     * taking place if computation is lagging behind physical time. Only once
     * computation has caught up, full control is given back to the JS event
     * loop. This prevents the system from being overwhelmed with external
     * stimuli.
     */
    private _next() {
        var nextEvent = this._eventQ.peek();
        if (nextEvent) {

            // Check whether the next event can be handled, or not quite yet.
            // A holdup can occur in a federated execution.
            if (!this._canProceed(nextEvent)) {
                // If this happens, then a TAG from the RTI will trigger the
                // next invocation of _next.
                return;
            }
            // If it is too early to handle the next event, set a timer for it
            // (unless the "fast" option is enabled), and give back control to
            // the JS event loop.
            if (getCurrentPhysicalTime().isEarlierThan(nextEvent.tag.time)
                        && !this._fast) {
                this._setAlarmOrYield(nextEvent.tag);
                return;
            }

            // Advance logical time.
            this._advanceTime(nextEvent.tag)

            // Start processing events. Execute all reactions that are triggered
            // at the current tag in topological order. After that, if the next
            // event on the event queue has the same time (but a greater
            // microstep), repeat. This prevents JS event loop from gaining
            // control and imposing overhead. Asynchronous activity therefore
            // might get blocked, but since the results of such activities are
            // typically reported via physical actions, the tags of the
            // resulting events would be in the future, anyway.
            do {
                // Keep popping the event queue until the next event has a different tag.
                while (nextEvent != null && nextEvent.tag.isSimultaneousWith(this._currentTag)) {
                    var trigger = nextEvent.trigger;
                    this._eventQ.pop();
                    Log.debug(this, () => "Popped off the event queue: " + trigger);
                    // Handle timers.
                    if (trigger instanceof Timer) {
                        if (!trigger.period.isZero()) {
                            Log.debug(this, () => "Rescheduling timer " + trigger);

                            this.__runtime.schedule(new TaggedEvent(trigger,
                                this._currentTag.getLaterTag(trigger.period),
                                null));
                        }
                    }

                    // Load reactions onto the reaction queue.
                    trigger.update(nextEvent);

                    // Look at the next event on the queue.
                    nextEvent = this._eventQ.peek();
                }

                // End of this execution step. Perform cleanup.
                while (this._reactorsToRemove.length > 0) {
                    let r = this._reactorsToRemove.pop()
                    // FIXME: doing this for the entire model at the end of execution
                    // could be a pretty significant performance hit, so we probably
                    // don't want to do this
                    // r?._unplug() FIXME: visibility
                }

                // Peek at the event queue to see whether we can process the next event
                // or should give control back to the JS event loop.
                nextEvent = this._eventQ.peek();

            } while (nextEvent && this._currentTag.isSimultaneousWith(nextEvent.tag));
            // enqueue networkOutputControlReactions
            this.enqueueNetworkOutputControlReactions();

            // React to all the events loaded onto the reaction queue.
            this._react()
            nextEvent = this._eventQ.peek();

            // Done handling events.
            // _iterationComplete() sends a LTC (Logical Tag Complete) message when federated.
            // Make sure that a federate sends LTC only after actually handling an event.
            this._iterationComplete();
        }

        // Once we've reached here, either we're done processing events and the
        // next event is at a future time, or there are no more events in the
        // queue.
        if (this._endOfExecution && this._currentTag.isSimultaneousWith(this._endOfExecution)) {
            // An end of execution has been specified; a shutdown event must
            // have been scheduled, and all shutdown events must have been
            // consumed because the next tag is
            this._finish();
        } else {
            if (nextEvent) {
                Log.global.debug("Event queue not empty.")
                this._setAlarmOrYield(nextEvent.tag);
            } else {
                // The queue is empty, and no end of execution has been specified.
                if (this._keepAlive) {
                    // Keep alive: snooze and wake up later.
                    Log.global.debug("Going to sleep.");
                    this.snooze.asSchedulable(this._getKey(this.snooze)).schedule(this._advanceMessageInterval, this._currentTag);
                } else {
                    // Don't keep alive: initiate shutdown.
                    Log.global.debug("Initiating shutdown.")
                    this._shutdown();
                }
            }
        }
    }

    /**
     * Disable the alarm and clear possible immediate next.
     */
    protected _cancelNext() {
        this._alarm.unset();
        if (this._immediateRef) {
            clearImmediate(this._immediateRef);
            this._immediateRef = undefined;
        }
        this._eventQ.empty()
    }

    /**
     *
     * @param tag
     */
    protected _setAlarmOrYield(tag: Tag) {
        Log.debug(this, () => {return "In setAlarmOrYield for tag: " + tag});

        if (this._endOfExecution && this._endOfExecution.isSmallerThan(tag)) {
            // Ignore this request if the tag is later than the end of execution.
            return;
        }

        let physicalTime = getCurrentPhysicalTime();
        let timeout = physicalTime.difference(tag.time);
        if (physicalTime.isEarlierThan(tag.time) && !this._fast) {
            // Set an alarm to be woken up when the event's tag matches physical
            // time.
            this._alarm.set(function (this: App) {
                this._next();
            }.bind(this), timeout)
        } else {
            // Either we're in "fast" mode, or we're lagging behind.
            this._requestImmediateInvocationOfNext();
        }
    }

    /**
     * Request an immediate invocation of `this._next()`.
     */
    protected _requestImmediateInvocationOfNext() {
        // Only schedule an immediate if none is already pending.
        if (!this._immediateRef) {
            this._immediateRef = setImmediate(function (this: App) {
                this._immediateRef = undefined;
                this._next()
            }.bind(this));
        }
    }

    /**
     * Schedule a shutdown event at the current time if no such action has been taken yet.
     * Clear the alarm, and set the end of execution to be the current tag.
     */
    protected _shutdown(): void {
        if (this.__runtime.isRunning() && (this._endOfExecution === undefined || this._currentTag.time.isEarlierThan(this._endOfExecution.time))) {
            this._endOfExecution = this._currentTag.getMicroStepsLater(1) // FIXME: this could be a longer delay in distributed execution

            Log.debug(this, () => "Stop requested.");
            Log.debug(this, () => "Setting end of execution to: " + this._endOfExecution);

            this.schedulable(this.shutdown).schedule(0, null);
        } else {
            Log.global.debug("Ignoring App._shutdown() call after shutdown has already started.");
        }
    }

    /**
     * Setter for _endOfExecution to be used used by the subclass, FederatedApp.
     */
    protected _setEndOfExecution(stopTag: Tag): void {
        this._endOfExecution = stopTag;
        this.__runtime.schedule(new TaggedEvent(this.shutdown, this._endOfExecution, null));
    }

    /**
     * Getter for _endOfExecution to be used used by the subclass, FederatedApp.
     */
    protected _getEndOfExecution(): Tag | undefined {
        return this._endOfExecution;
    }

    /**
     * Wrap up execution by logging information and reporting errors if applicable.
     */
     protected _finish(): void {
         if (this._done) {
             return;
         }
         this._done = true;
        this._cancelNext();
        Log.info(this, () => Log.hr);
        Log.info(this, () => ">>> End of execution at (logical) time: " + this.util.getCurrentLogicalTime());
        Log.info(this, () => ">>> Elapsed physical time: " + this.util.getElapsedPhysicalTime());
        Log.info(this, () => Log.hr);

        if (this._errored) {
            console.error(">>> Erroneous exit.")
            if (this._errorMessage) {
                console.error("Reason: " + this._errorMessage)
            }
            this.failure()
        } else {
            this.success()
        }
    }

    /**
     * Analyze the dependencies between reactions in this app.
     *
     * Assign priorities that encode the precedence relations between
     * reactions. If there exist circular dependencies, throw an exception.
     * This method should only be invoked prior to the start of execution,
     * never during execution.
     */
    protected _analyzeDependencies(): void {
        Log.info(this, () => Log.hr);
        let initStart = getCurrentPhysicalTime();
        Log.global.info(">>> Initializing");

        Log.global.debug("Initiating startup sequence.")

        // Obtain the precedence graph, ensure it has no cycles,
        // and assign a priority to each reaction in the graph.
        var apg = this._getPrecedenceGraph();

        console.log(apg.toString())

        Log.debug(this, () => "Before collapse: " + apg.toString());
        var collapsed = new SortableDependencyGraph()

        // 1. Collapse dependencies and weed out the ports.
        let leafs = apg.leafNodes()
        let visited = new Set()

        function search(reaction: Reaction<unknown>,
            nodes: Set<Port<Present> | Reaction<unknown>>) {
            for (let node of nodes) {
                if (node instanceof Reaction) {
                    collapsed.addEdge(reaction, node)
                    if (!visited.has(node)) {
                        visited.add(node)
                        search(node, apg.getEdges(node))
                    }
                } else {
                    search(reaction, apg.getEdges(node))
                }
            }
        }

        for (let leaf of leafs) {
            if (leaf instanceof Reaction) {
                collapsed.addNode(leaf)
                search(leaf, apg.getEdges(leaf))
                visited.clear()
            }
        }

        // 2. Update priorities.
        Log.debug(this, () => "After collapse: " + collapsed.toString());

        if (collapsed.updatePriorities(true)) {
            Log.global.debug("No cycles.");
        } else {
            throw new Error("Cycle in reaction graph.");
        }

        Log.info(this, () => ">>> Spent " + getCurrentPhysicalTime().subtract(initStart as TimeValue)
            + " checking the precedence graph.");
    }

    /**
     * Set the logical start time of the execution according to the given time
     * value. If an execution timeout is defined, also determine the end of
     * execution is as the start time plus the execution timeout. This method
     * also marks the app as "active" and initializes any timers that may have
     * been created during the course of this app's instantiation.
     * @param startTime The beginning of this app's execution. The end of
     * execution is determined relative to this TimeValue is a timeout has
     * been set.
     */
    protected _determineStartAndEndOfExecution(startTime: TimeValue) {
        // Let the start of the execution be the current physical time.
        this._startOfExecution = startTime;
        this._currentTag = new Tag(this._startOfExecution, 0);

        // Mark the app as active, now that the start time is known.
        this._active = true;

        // Schedule all timers created during the instantiation of this app.
        this._timersToSchedule.forEach(timer => this.__runtime.initialize(timer))

        if (this._executionTimeout != null) {
            this._endOfExecution = new Tag(this._startOfExecution.add(this._executionTimeout),0);
            Log.debug(this, () => "Execution timeout: " + this._executionTimeout);

            // If there is a known end of execution, schedule a shutdown reaction to that effect.
            this.__runtime.schedule(new TaggedEvent(this.shutdown, this._endOfExecution, null));
        }
    }

    /**
     * Load all reactions that were staged for immediate execution during this
     * app's instantiation onto the reaction queue.
     */
    protected _loadStartupReactions() {
        this._reactionsAtStartup.forEach(r => this._reactionQ.push(r))
    }

    /**
     * Start executing reactions.
     */
    protected _startExecuting() {

        Log.info(this, () => Log.hr);
        Log.info(this, () => Log.hr);

        Log.info(this, () => ">>> Start of execution: " + this._currentTag);
        Log.info(this, () => Log.hr);
        // enqueue networkOutputControlReactions
        this.enqueueNetworkOutputControlReactions();

        // Handle the reactions that were loaded onto the reaction queue.
        this._react()

        // Continue execution by processing the next event.
        this._next()
    }

    /**
     * Start the app.
     */
    public _start(): void {

        // First analyze the dependency graph to determine whether it is valid.
        this._analyzeDependencies()

        // Then load any reactions that were staged during the instantiation of
        // any of the reactors.
        this._loadStartupReactions()

        // Use the current physical time to set the app's start of execution.
        this._determineStartAndEndOfExecution(getCurrentPhysicalTime());

        // Start the main event loop.
        this._startExecuting()
    }
}<|MERGE_RESOLUTION|>--- conflicted
+++ resolved
@@ -1564,12 +1564,8 @@
     getElapsedLogicalTime(): TimeValue;
     getElapsedPhysicalTime(): TimeValue;
     sendRTIMessage<T extends Present>(data: T, destFederateID: number, destPortID: number): void;
-<<<<<<< HEAD
-    sendRTITimedMessage<T extends Present>(data: T, destFederateID: number, destPortID: number, additionalDelay: TimeValue): void;
-=======
     sendRTITimedMessage<T extends Present>(data: T, destFederateID: number, destPortID: number, time: number): void;
     sendRTIPortAbsent (additionalDealy: TimeValue, destFederateID: number, destPortID: number): void;
->>>>>>> 0e9fba3d
 }
 
 export interface MutationSandbox extends ReactionSandbox {
@@ -1692,13 +1688,8 @@
             return this.app.sendRTIMessage(data, destFederateID, destPortID);
         };
 
-<<<<<<< HEAD
-        public sendRTITimedMessage<T extends Present>(data: T, destFederateID: number, destPortID: number, additionalDelay: TimeValue) {
-            return this.app.sendRTITimedMessage(data, destFederateID, destPortID, additionalDelay);
-=======
         public sendRTITimedMessage<T extends Present>(data: T, destFederateID: number, destPortID: number, time: number) {
             return this.app.sendRTITimedMessage(data, destFederateID, destPortID, time);
->>>>>>> 0e9fba3d
         };
 
         public sendRTIPortAbsent (additionalDelay: TimeValue, destFederateID: number, destPortID: number) {
@@ -1828,11 +1819,7 @@
      * @param destFederateID The federate ID that is the destination of this message.
      * @param destPortID The port ID that is the destination of this message.
      */
-<<<<<<< HEAD
-    protected sendRTITimedMessage<T extends Present>(data: T, destFederateID: number, destPortID: number, additionalDelay: TimeValue) {
-=======
     protected sendRTITimedMessage<T extends Present>(data: T, destFederateID: number, destPortID: number, time: number) {
->>>>>>> 0e9fba3d
         throw new Error("Cannot call sendRTIMessage from an App. sendRTIMessage may be called only from a FederatedApp");
     }
 
