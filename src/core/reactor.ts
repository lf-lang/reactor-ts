--- conflicted
+++ resolved
@@ -1564,13 +1564,9 @@
     getElapsedLogicalTime(): TimeValue;
     getElapsedPhysicalTime(): TimeValue;
     sendRTIMessage<T extends Present>(data: T, destFederateID: number, destPortID: number): void;
-<<<<<<< HEAD
-    sendRTITimedMessage<T extends Present>(data: T, destFederateID: number, destPortID: number): void;
+    sendRTITimedMessage<T extends Present>(data: T, destFederateID: number, destPortID: number, additionalDelay: TimeValue): void;
     sendRTIPortAbsent (additionalDealy: 0 | TimeValue, destFederateID: number, destPortID: number): void;
     getCurrentPortStatus(portID: number): any;
-=======
-    sendRTITimedMessage<T extends Present>(data: T, destFederateID: number, destPortID: number, additionalDelay: TimeValue): void;
->>>>>>> beb7327b
 }
 
 export interface MutationSandbox extends ReactionSandbox {
@@ -1691,19 +1687,13 @@
             return this.app.sendRTIMessage(data, destFederateID, destPortID);
         }
 
-<<<<<<< HEAD
-        public sendRTITimedMessage<T extends Present>(data: T, destFederateID: number, destPortID: number) {
-            return this.app.sendRTITimedMessage(data, destFederateID, destPortID);
-        }
-
-        public sendRTIPortAbsent (additionalDelay: 0 | TimeValue, destFederateID: number, destPortID: number) {
-            return this.app.sendRTIPortAbsent(additionalDelay, destFederateID, destPortID);
-        }
-=======
         public sendRTITimedMessage<T extends Present>(data: T, destFederateID: number, destPortID: number, additionalDelay: TimeValue) {
             return this.app.sendRTITimedMessage(data, destFederateID, destPortID, additionalDelay);
         };
->>>>>>> beb7327b
+
+        public sendRTIPortAbsent (additionalDelay: 0 | TimeValue, destFederateID: number, destPortID: number) {
+            return this.app.sendRTIPortAbsent(additionalDelay, destFederateID, destPortID);
+        }
 
         public getCurrentPortStatus(portID: number) {
             return this.app.getCurrentPortStatus(portID);
