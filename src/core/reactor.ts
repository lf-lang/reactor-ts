--- conflicted
+++ resolved
@@ -7,31 +7,16 @@
  */
 
 import {
-<<<<<<< HEAD
-  Priority,
-  Absent,
-  ArgList,
-  Read,
-  Sched,
-  Variable,
-  Write,
-  TriggerManager,
-  ReactionGraph,
-  Tuple
-} from "./internal";
-import {
-=======
   type Priority,
   type Absent,
   type ArgList,
-  type Present,
   type Read,
   type Sched,
   type Variable,
   type Write,
   type TriggerManager,
   ReactionGraph,
->>>>>>> 662c7947
+  Tuple,
   TimeValue,
   Tag,
   Origin,
