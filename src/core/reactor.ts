--- conflicted
+++ resolved
@@ -2081,14 +2081,8 @@
                     // Look at the next event on the queue.
                     nextEvent = this._eventQ.peek();
                 }
-<<<<<<< HEAD
                 // FIXME: port-absent
                 // enqueue_network_control_reactions() need to be added
-
-                // React to all the events loaded onto the reaction queue.
-                this._react()
-=======
->>>>>>> b8df21b8
                 
                 // End of this execution step. Perform cleanup.
                 while (this._reactorsToRemove.length > 0) {
