/**
 * @file A collection of classes for handling graphs.
 * @author Marten Lohstroh <marten@berkeley.edu>
 */

import {Reaction} from "./reaction";
import type {Sortable} from "./types";
import {Log} from "./util";

/**
 * A generic precedence graph.
 */
export class PrecedenceGraph<T> {
  /**
   * A map from nodes to the set of their upstream neighbors.
   */
  protected adjacencyMap = new Map<T, Set<T>>();

  /**
   * The total number of edges in the graph.
   */
  protected numberOfEdges = 0;

  /**
   * Add all the nodes and edges from the given precedence graph to this one.
   * @param pg A precedence graph
   */
  addAll(pg: this): void {
    for (const [k, v] of pg.adjacencyMap) {
      const nodes = this.adjacencyMap.get(k);
      if (nodes != null) {
        for (const n of v) {
          if (!nodes.has(n)) {
            nodes.add(n);
            this.numberOfEdges++;
          }
        }
      } else {
        this.adjacencyMap.set(k, v);
        this.numberOfEdges += v.size;
      }
    }
  }

  /**
   * Add the given node to this graph.
   * @param node
   */
  addNode(node: T): void {
    if (!this.adjacencyMap.has(node)) {
      this.adjacencyMap.set(node, new Set());
    }
  }

  /**
   * Return the set of all downstream neighbors of the given node.
   * @param node The node to retrieve the outgoing nodes of.
   */
  getDownstreamNeighbors(node: T): Set<T> {
    const backEdges = new Set<T>();
    this.adjacencyMap.forEach((upstreamNeighbors, downstream) => {
      upstreamNeighbors.forEach((upstream) => {
        if (upstream === node) {
          backEdges.add(downstream);
        }
      });
    });
    return backEdges;
  }

  /**
   * Return the set of all upstream neighbors of the given node.
   * @param node The node to retrieve the incoming nodes of.
   */
  getUpstreamNeighbors(node: T): Set<T> {
    return this.adjacencyMap.get(node) ?? new Set<T>();
  }

  /**
   * Return true if the graph has a cycle in it.
   */
  hasCycle(): boolean {
    const stack = new Array<T>();
    const visited = new Set<T>();
    const currentDirectAncestors = new Set<T>();

    // This uses DFS with iteration to check for back edges in the graph.
    // Iteration is used because TS does not have tail recursion.
    // Refer to https://stackoverflow.com/a/56317289
    for (const v of this.getNodes()) {
      if (visited.has(v)) {
        continue;
      }
<<<<<<< HEAD
    };
    search(effect);
    reachable.delete(effect);
=======
      stack.push(v);
>>>>>>> b4e7ac45

      while (stack.length !== 0) {
        const top = stack[stack.length - 1];

        if (visited.has(top)) {
          currentDirectAncestors.delete(top);
          stack.pop();
        } else {
          visited.add(top);
          currentDirectAncestors.add(top);
        }
<<<<<<< HEAD
      }
      inPath.delete(current);
      return false;
    };
=======
>>>>>>> b4e7ac45

        for (const child of this.getUpstreamNeighbors(top)) {
          if (currentDirectAncestors.has(child)) return true;
          if (!visited.has(child)) stack.push(child);
        }
      }
    }
    return false;
  }

  /**
   * Remove the given node from the graph.
   * @param node The node to remove.
   */
  removeNode(node: T): void {
    let deps: Set<T> | undefined;
    if ((deps = this.adjacencyMap.get(node)) != null) {
      this.numberOfEdges -= deps.size;
      this.adjacencyMap.delete(node);
      for (const [, e] of this.adjacencyMap) {
        if (e.has(node)) {
          e.delete(node);
          this.numberOfEdges--;
        }
      }
    }
  }

  /**
   * Add an edge from an upstream node to a downstream one.
   * @param upstream The node at which the directed edge starts.
   * @param downstream The node at which the directed edge ends.
   */
  addEdge(upstream: T, downstream: T): void {
    const deps = this.adjacencyMap.get(downstream);
    if (deps == null) {
      this.adjacencyMap.set(downstream, new Set([upstream]));
      this.numberOfEdges++;
    } else {
      if (!deps.has(upstream)) {
        deps.add(upstream);
        this.numberOfEdges++;
      }
    }
    // Create an entry for `dependsOn` if it doesn't exist.
    // This is so that the keys of the map contain all the
    // nodes in the graph.
    if (!this.adjacencyMap.has(upstream)) {
      this.adjacencyMap.set(upstream, new Set());
    }
  }

  /**
   * Remove a directed edge from an upstream node to a downstream one.
   * @param upstream The node at which the directed edge starts.
   * @param downstream The node at which the directed edge ends.
   */
  removeEdge(upstream: T, downstream: T): void {
    const deps = this.adjacencyMap.get(downstream);
    if (deps?.has(upstream) ?? false) {
      deps?.delete(upstream);
      this.numberOfEdges--;
    }
  }

  /**
   * Return the size of the graph in terms of number of nodes and edges.
   */
  size(): [number, number] {
    return [this.adjacencyMap.size, this.numberOfEdges];
  }

  /**
   * Return an iterator over the nodes in the graph.
   */
  getNodes(): IterableIterator<T> {
    return this.adjacencyMap.keys();
  }

  toString: () => string = () => this.toMermaidString();

  /**
   * Return a representation that conforms with the syntax of mermaid.js
   * @param edgesWithIssue An array containing arrays with [origin, effect].
   * Denotes edges in the graph that causes issues to the execution, will be visualized as `--x` in mermaid.
   */
  toMermaidString(edgesWithIssue?: Array<[T, T]>): string {
    if (edgesWithIssue == null) edgesWithIssue = [];
    let result = "graph";
    const nodeToNumber = new Map<T, number>();
    const getNodeString = (node: T, def: string): string => {
      if (node == null || node?.toString === Object.prototype.toString) {
        console.error(
          `Encountered node with no toString() implementation: ${String(
            node?.constructor
          )}`
        );
        return def;
      }
      return node.toString();
    };

    // Build a block here since we only need `counter` temporarily here

    // We use numbers instead of names of reactors directly as node names
    // in mermaid.js because mermaid has strict restrictions regarding
    // what could be used as names of the node.
    {
      let counter = 0;
      for (const v of this.getNodes()) {
        result += `\n${counter}["${getNodeString(v, String(counter))}"]`;
        nodeToNumber.set(v, counter++);
      }
    }
    // This is the effect
    for (const s of this.getNodes()) {
      // This is the origin
      for (const t of this.getUpstreamNeighbors(s)) {
        result += `\n${nodeToNumber.get(t)}`;
        result += edgesWithIssue.some((v) => v[0] === t && v[1] === s)
          ? " --x "
          : " --> ";
        result += `${nodeToNumber.get(s)}`;
      }
    }
    return result;
  }

  /**
   * Return a DOT representation of the graph.
   */
  toDotString(): string {
    let dot = "";
    const graph = this.adjacencyMap;
    const visited = new Set<T>();

    /**
     * Store the DOT representation of the given chain, which is really
     * just a stack of nodes. The top node of the stack (i.e., the first)
     * element in the chain is given separately.
     * @param node The node that is currently being visited.
     * @param chain The current chain that is being built.
     */
    function printChain(node: T, chain: T[]): void {
      dot += "\n";
      dot += `"${node}"`;
      // TODO (axmmisaka): check if this is equivalent;
      // https://stackoverflow.com/a/47903498
      if (node?.toString === Object.prototype.toString) {
        console.error(
          `Encountered node with no toString() implementation: ${String(
            node?.constructor
          )}`
        );
      }
      while (chain.length > 0) {
        dot += `->"${chain.pop()}"`;
      }
      dot += ";";
    }

    /**
     * Recursively build the chains that emanate from the given node.
     * @param node The node that is currently being visited.
     * @param chain The current chain that is being built.
     */
    function buildChain(node: T, chain: T[]): void {
      let match = false;
      for (const [v, e] of graph) {
        if (e.has(node)) {
          // Found next link in the chain.
          const deps = graph.get(node);
          if (match || deps == null || deps.size === 0) {
            // Start a new line when this is not the first match,
            // or when the current node is a start node.
            chain = [];
            Log.global.debug("Starting new chain.");
          }

          // Mark current node as visited.
          visited.add(node);
          // Add this node to the chain.
          chain.push(node);

          if (chain.includes(v)) {
            Log.global.debug("Cycle detected.");
            printChain(v, chain);
          } else if (visited.has(v)) {
            Log.global.debug("Overlapping chain detected.");
            printChain(v, chain);
          } else {
            Log.global.debug("Adding link to the chain.");
            buildChain(v, chain);
          }
          // Indicate that a match has been found.
          match = true;
        }
      }
      if (!match) {
        Log.global.debug("End of chain.");
        printChain(node, chain);
      }
    }

    const start = new Array<T>();
    // Build a start set of node without dependencies.
    for (const [v, e] of this.adjacencyMap) {
      if (e == null || e.size === 0) {
        start.push(v);
      }
    }

    // Build the chains.
    for (const s of start) {
      buildChain(s, []);
    }

    return "digraph G {" + dot + "\n}";
  }

  /**
   * Return the nodes in the graph that have no upstream neighbors.
   */
  public getSourceNodes(): Set<T> {
    const roots = new Set<T>();
    /* Populate start set */
    for (const [v, e] of this.adjacencyMap) {
      if (e == null || e.size === 0) {
        roots.add(v);
      }
    }
    return roots;
  }

  /**
   * Return the nodes in the graph that have no downstream neighbors.
   */
  public getSinkNodes(): Set<T> {
    const leafs = new Set<T>(this.getNodes());
    for (const node of this.getNodes()) {
      for (const dep of this.getUpstreamNeighbors(node)) {
        leafs.delete(dep);
      }
    }
    return leafs;
  }
}

/**
 * A precedence graph with nodes that are sortable by assigning a numeric priority.
 */
export class SortablePrecedenceGraph<
  T extends Sortable<number>
> extends PrecedenceGraph<T> {
  /**
   * Create a sortable precedence graph. If a type and precedence graph are given,
   * then remove all nodes that are not of the given type in a way the preserves
   * the original lineage.
   * @param type A type that extends T.
   * @param pg A precedence graph.
   */
  constructor(
    type?: new (...args: never[]) => T,
    pg?: PrecedenceGraph<unknown>
  ) {
    super();

    if (pg == null || type == null) return;

    const visited = new Set();
    const search = (parentNode: T, nodes: Set<unknown>): void => {
      for (const node of nodes) {
        if (node instanceof type) {
          this.addEdge(node, parentNode);
          if (!visited.has(node)) {
            visited.add(node);
            search(node, pg.getUpstreamNeighbors(node));
          }
        } else {
          search(parentNode, pg.getUpstreamNeighbors(node));
        }
      }
    };
    const leafs = pg.getSinkNodes();
    for (const leaf of leafs) {
      if (leaf instanceof type) {
        this.addNode(leaf);
        search(leaf, pg.getUpstreamNeighbors(leaf));
        visited.clear();
      }
    }
  }

  /**
   * Assign priorities to the nodes of the graph such that any two nodes of
   * which one has precedence over the other, the priority of the one node is
   * lower than the other.
   *
   * @param destructive Destroy the graph structure if true, leave it in tact by
   * working on a copy if false (the default).
   * @param spacing The minimum spacing between the priorities of two nodes that
   * are in a precedence relationship. The default is 100.
   * @returns True if priorities were assigned successfully, false if the graph
   * has one or more cycles.
   */
  updatePriorities(destructive = false, spacing = 100): boolean {
    // This implements Kahn's algorithm
    const start = new Array<T>();
    let graph: Map<T, Set<T>>;
    let count = 0;
    if (!destructive) {
      graph = new Map();
      /* Duplicate the map */
      for (const [v, e] of this.adjacencyMap) {
        graph.set(v, new Set(e));
      }
    } else {
      graph = this.adjacencyMap;
    }

    /* Populate start set */
    for (const [v, e] of this.adjacencyMap) {
      if (e == null || e.size === 0) {
        start.push(v); // start nodes have no dependencies
        graph.delete(v);
      }
    }
    /* Sort reactions */
    for (let n: T | undefined; (n = start.shift()) != null; count += spacing) {
      n.setPriority(count);
      // for each node v with an edge e from n to v do
      for (const [v, e] of graph) {
        if (e.has(n)) {
          // v depends on n
          e.delete(n);
        }
        if (e.size === 0) {
          start.push(v);
          graph.delete(v);
        }
      }
    }
    if (graph.size !== 0) {
      return false; // cycle detected
    } else {
      return true;
    }
  }
}

/**
 * A sortable precedence graph for reactions.
 */
export class ReactionGraph extends SortablePrecedenceGraph<Reaction<unknown>> {
  constructor(pg?: PrecedenceGraph<unknown>) {
    super(Reaction<unknown>, pg);
  }
}<|MERGE_RESOLUTION|>--- conflicted
+++ resolved
@@ -91,13 +91,7 @@
       if (visited.has(v)) {
         continue;
       }
-<<<<<<< HEAD
-    };
-    search(effect);
-    reachable.delete(effect);
-=======
       stack.push(v);
->>>>>>> b4e7ac45
 
       while (stack.length !== 0) {
         const top = stack[stack.length - 1];
@@ -109,13 +103,6 @@
           visited.add(top);
           currentDirectAncestors.add(top);
         }
-<<<<<<< HEAD
-      }
-      inPath.delete(current);
-      return false;
-    };
-=======
->>>>>>> b4e7ac45
 
         for (const child of this.getUpstreamNeighbors(top)) {
           if (currentDirectAncestors.has(child)) return true;
