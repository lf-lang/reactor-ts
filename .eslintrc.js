--- conflicted
+++ resolved
@@ -15,12 +15,7 @@
   root: true,
   rules: {
     "@typescript-eslint/quotes": ["error", "double"],
-<<<<<<< HEAD
-    // This is to be addressed separately later
-    "@typescript-eslint/no-this-alias": "off",
     // This two might cause redundant String() or .toString() calls
-=======
->>>>>>> c01a31c7
     "@typescript-eslint/restrict-template-expressions": "off",
     "@typescript-eslint/no-base-to-string": "off",
     "@typescript-eslint/naming-convention": [
