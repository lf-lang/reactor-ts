<<<<<<< HEAD
ts-never
=======
master
>>>>>>> d2909a9d
<|MERGE_RESOLUTION|>--- conflicted
+++ resolved
@@ -1,5 +1 @@
-<<<<<<< HEAD
 ts-never
-=======
-master
->>>>>>> d2909a9d
