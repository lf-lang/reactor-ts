name: CI

on:
  push:
    branches:
      - master
  pull_request:
  # Also allow running this workflow manually from the Actions tab.
  workflow_dispatch:

jobs:
  jest:
    runs-on: ubuntu-latest
    steps:
      - name: Check out reactor-ts repository
        uses: actions/checkout@v3
      - name: Setup Node.js environment
        uses: actions/setup-node@v3
        with:
          node-version: 18
          cache: 'npm'
      - name: Run the type checker and then run the tests
        run: |
          npm install
          npm run build
          npm run test

  lingua-franca:
    runs-on: ubuntu-latest
    steps:
      - name: Check out reactor-ts repository
        uses: actions/checkout@v3
        with: 
          path: "reactor-ts"
          fetch-depth: 0
      - name: Read lingua-franca-ref.txt
        run: echo "lingua-franca-ref=$(cat ./reactor-ts/lingua-franca-ref.txt)" >> $GITHUB_ENV
      - name: Check out lingua-franca repository
        uses: actions/checkout@v3
        with:
          repository: lf-lang/lingua-franca
          ref: ${{ env.lingua-franca-ref }}
          fetch-depth: 0
          path: "lingua-franca"
          submodules: true
      - name: Move Lingua Franca to default pwd
        run: |
          shopt -s dotglob
          mv -- ./lingua-franca/* ${{ github.workspace }}
          shopt -u dotglob 
      - name: Prepare build environment
        uses: ./.github/actions/prepare-build-env
      - name: Setup Node.js environment
        uses: actions/setup-node@v3
        with:
          node-version: 18
<<<<<<< HEAD
          # cache: 'npm'
=======
          cache: 'npm'
          cache-dependency-path: 'reactor-ts/package-lock.json'
      - name: Build reactor-ts
        run: |
          cd ./reactor-ts
          npm install
          npm run build
>>>>>>> a1bd9403
      - name: Install pnpm
        run: npm i -g pnpm
      - name: Install RTI
        uses: ./.github/actions/install-rti
        if: ${{ runner.os == 'macOS' || runner.os == 'Linux' }}
      - name: Perform Lingua Franca TypeScript tests
        run: |
<<<<<<< HEAD
          ./gradlew targetTest -Ptarget=TypeScript -Druntime="file://${{ github.workspace }}/reactor-ts"

  lint:
    runs-on: ubuntu-latest
    steps:
      - name: Check out reactor-ts repository
        uses: actions/checkout@v3
      - name: Setup Node.js environment
        uses: actions/setup-node@v3
        with:
          node-version: 18
          cache: 'npm'
      - name: Run eslint
        run: |
          npm install
          npm run lint

  prettier: 
    runs-on: ubuntu-latest
    steps:
      - name: Check out reactor-ts repository
        uses: actions/checkout@v3
      - name: Setup Node.js environment
        uses: actions/setup-node@v3
        with:
          node-version: 18
      - name: Run prettier
        run: |
          npm install
          npm run check-style
=======
          ./gradlew targetTest -Ptarget=TypeScript -Druntime="file:/${{ github.workspace }}/reactor-ts"
>>>>>>> a1bd9403
<|MERGE_RESOLUTION|>--- conflicted
+++ resolved
@@ -54,9 +54,6 @@
         uses: actions/setup-node@v3
         with:
           node-version: 18
-<<<<<<< HEAD
-          # cache: 'npm'
-=======
           cache: 'npm'
           cache-dependency-path: 'reactor-ts/package-lock.json'
       - name: Build reactor-ts
@@ -64,7 +61,6 @@
           cd ./reactor-ts
           npm install
           npm run build
->>>>>>> a1bd9403
       - name: Install pnpm
         run: npm i -g pnpm
       - name: Install RTI
@@ -72,8 +68,7 @@
         if: ${{ runner.os == 'macOS' || runner.os == 'Linux' }}
       - name: Perform Lingua Franca TypeScript tests
         run: |
-<<<<<<< HEAD
-          ./gradlew targetTest -Ptarget=TypeScript -Druntime="file://${{ github.workspace }}/reactor-ts"
+          ./gradlew targetTest -Ptarget=TypeScript -Druntime="file:/${{ github.workspace }}/reactor-ts"
 
   lint:
     runs-on: ubuntu-latest
@@ -103,6 +98,4 @@
         run: |
           npm install
           npm run check-style
-=======
-          ./gradlew targetTest -Ptarget=TypeScript -Druntime="file:/${{ github.workspace }}/reactor-ts"
->>>>>>> a1bd9403
+  