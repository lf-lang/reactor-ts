name: CI

on:
  push:
    branches:
      - master
  pull_request:
  # Also allow running this workflow manually from the Actions tab.
  workflow_dispatch:

jobs:
  jest:
    runs-on: ubuntu-latest
    steps:
      - name: Check out reactor-ts repository
        uses: actions/checkout@v3
      - name: Setup Node.js environment
        uses: actions/setup-node@v3
        with:
          node-version: 18
      - name: Run the type checker and then run the tests
        run: |
          npm install
          npm run build
          npm run test

  lingua-franca:
    runs-on: ubuntu-latest
    steps:
      - name: Check out reactor-ts repository
        uses: actions/checkout@v3
        with: 
          path: "reactor-ts"
          fetch-depth: 0
      - name: Read lingua-franca-ref.txt
        run: echo "lingua-franca-ref=$(cat ./reactor-ts/lingua-franca-ref.txt)" >> $GITHUB_ENV
      - name: Check out lingua-franca repository
        uses: actions/checkout@v3
        with:
          repository: lf-lang/lingua-franca
          ref: ${{ env.lingua-franca-ref }}
          fetch-depth: 0
          path: "lingua-franca"
          submodules: true
      - name: Move Lingua Franca to default pwd
        run: |
          shopt -s dotglob
          mv -- ./lingua-franca/* ${{ github.workspace }}
          shopt -u dotglob 
      - name: Prepare build environment
        uses: ./.github/actions/prepare-build-env
      - name: Setup Node.js environment
        uses: actions/setup-node@v3
        with:
          node-version: 18
      - name: Install pnpm
        run: npm i -g pnpm
      - name: Install RTI
        uses: ./.github/actions/install-rti
        if: ${{ runner.os == 'macOS' || runner.os == 'Linux' }}
      - name: Perform Lingua Franca TypeScript tests
        run: |
<<<<<<< HEAD
          ./gradlew test --tests org.lflang.tests.runtime.TypeScriptTest.* -Druntime="file://${{ github.workspace }}/reactor-ts"
=======
          ./gradlew targetTest -Ptarget=TypeScript -Druntime="git://github.com/lf-lang/reactor-ts.git#${{ github.head_ref || github.ref_name }}"
>>>>>>> 3bb53422
<|MERGE_RESOLUTION|>--- conflicted
+++ resolved
@@ -60,8 +60,4 @@
         if: ${{ runner.os == 'macOS' || runner.os == 'Linux' }}
       - name: Perform Lingua Franca TypeScript tests
         run: |
-<<<<<<< HEAD
-          ./gradlew test --tests org.lflang.tests.runtime.TypeScriptTest.* -Druntime="file://${{ github.workspace }}/reactor-ts"
-=======
-          ./gradlew targetTest -Ptarget=TypeScript -Druntime="git://github.com/lf-lang/reactor-ts.git#${{ github.head_ref || github.ref_name }}"
->>>>>>> 3bb53422
+          ./gradlew targetTest -Ptarget=TypeScript -Druntime="file://${{ github.workspace }}/reactor-ts"